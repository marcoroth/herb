# frozen_string_literal: true
# typed: true

module Herb
  class Location
<<<<<<< HEAD
    #: Position
    attr_reader :start

    #: Position
    attr_reader :end

=======
    attr_reader :start #: Position
    attr_reader :end #: Position

>>>>>>> e9d027e0
    #: (Position, Position) -> void
    def initialize(start_position, end_position)
      @start = start_position
      @end = end_position
    end

    #: (Integer, Integer, Integer, Integer) -> Location
    def self.from(start_line, start_column, end_line, end_column)
      new(
        Position.new(start_line, start_column),
        Position.new(end_line, end_column)
      )
    end

    #: (Integer, Integer, Integer, Integer) -> Location
    def self.[](start_line, start_column, end_line, end_column)
      from(start_line, start_column, end_line, end_column)
    end

<<<<<<< HEAD
    #: () -> { start: { line: Integer, column: Integer }, end: { line: Integer, column: Integer } }
=======
    #: () -> serialized_location
>>>>>>> e9d027e0
    def to_hash
      {
        start: start,
        end: self.end,
<<<<<<< HEAD
      } 
=======
      } #: Herb::serialized_location
>>>>>>> e9d027e0
    end

    #: (?untyped) -> String
    def to_json(state = nil)
      to_hash.to_json(state)
    end

    #: () -> String
    def tree_inspect
      %((location: #{start.tree_inspect}-#{self.end.tree_inspect}))
    end

    #: () -> String
    def inspect
      %(#<Herb::Location #{tree_inspect}>)
    end
  end
end<|MERGE_RESOLUTION|>--- conflicted
+++ resolved
@@ -3,18 +3,12 @@
 
 module Herb
   class Location
-<<<<<<< HEAD
     #: Position
     attr_reader :start
 
     #: Position
     attr_reader :end
 
-=======
-    attr_reader :start #: Position
-    attr_reader :end #: Position
-
->>>>>>> e9d027e0
     #: (Position, Position) -> void
     def initialize(start_position, end_position)
       @start = start_position
@@ -34,20 +28,12 @@
       from(start_line, start_column, end_line, end_column)
     end
 
-<<<<<<< HEAD
     #: () -> { start: { line: Integer, column: Integer }, end: { line: Integer, column: Integer } }
-=======
-    #: () -> serialized_location
->>>>>>> e9d027e0
     def to_hash
       {
         start: start,
         end: self.end,
-<<<<<<< HEAD
-      } 
-=======
-      } #: Herb::serialized_location
->>>>>>> e9d027e0
+      }
     end
 
     #: (?untyped) -> String
