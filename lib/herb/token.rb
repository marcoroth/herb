# frozen_string_literal: true
# typed: true

module Herb
  class Token
<<<<<<< HEAD
    #: String
    attr_reader :value

    #: Range
    attr_reader :range

    #: Location
    attr_reader :location

    #: String
    attr_reader :type

=======
    attr_reader :value #: String
    attr_reader :range #: Range
    attr_reader :location #: Location
    attr_reader :type #: String

>>>>>>> e9d027e0
    #: (String, Range, Location, String) -> void
    def initialize(value, range, location, type)
      @value = value
      @range = range
      @location = location
      @type = type
    end

<<<<<<< HEAD
    #: () -> { value: String, range: [Integer, Integer], location: { start: { line: Integer, column: Integer }, end: { line: Integer, column: Integer } }, type: String }
=======
    #: () -> serialized_token
>>>>>>> e9d027e0
    def to_hash
      {
        value: value,
        range: range.to_a,
        location: location.to_hash,
        type: type,
<<<<<<< HEAD
      } 
=======
      } #: Herb::serialized_token
>>>>>>> e9d027e0
    end

    #: (?untyped) -> String
    def to_json(state = nil)
      to_hash.to_json(state)
    end

    #: () -> String
    def tree_inspect
      %("#{value.force_encoding("utf-8")}" #{location.tree_inspect})
    end

    #: () -> String
    def value_inspect
      if type == "TOKEN_EOF"
        "<EOF>".inspect
      else
        value.inspect
      end
    end

    #: () -> String
    def inspect
      %(#<Herb::Token type="#{type}" value=#{value_inspect} range=#{range.tree_inspect} start=#{location.start.tree_inspect} end=#{location.end.tree_inspect}>)
    end
  end
end<|MERGE_RESOLUTION|>--- conflicted
+++ resolved
@@ -3,7 +3,6 @@
 
 module Herb
   class Token
-<<<<<<< HEAD
     #: String
     attr_reader :value
 
@@ -16,13 +15,6 @@
     #: String
     attr_reader :type
 
-=======
-    attr_reader :value #: String
-    attr_reader :range #: Range
-    attr_reader :location #: Location
-    attr_reader :type #: String
-
->>>>>>> e9d027e0
     #: (String, Range, Location, String) -> void
     def initialize(value, range, location, type)
       @value = value
@@ -31,22 +23,14 @@
       @type = type
     end
 
-<<<<<<< HEAD
     #: () -> { value: String, range: [Integer, Integer], location: { start: { line: Integer, column: Integer }, end: { line: Integer, column: Integer } }, type: String }
-=======
-    #: () -> serialized_token
->>>>>>> e9d027e0
     def to_hash
       {
         value: value,
         range: range.to_a,
         location: location.to_hash,
         type: type,
-<<<<<<< HEAD
-      } 
-=======
-      } #: Herb::serialized_token
->>>>>>> e9d027e0
+      }
     end
 
     #: (?untyped) -> String
