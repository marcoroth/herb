--- conflicted
+++ resolved
@@ -9,7 +9,8 @@
   #|  type: String
   #| }
   class Token
-<<<<<<< HEAD
+    include Colors
+
     #: String
     attr_reader :value
     #: Range?
@@ -18,14 +19,6 @@
     attr_reader :location
     #: String
     attr_reader :type
-=======
-    include Colors
-
-    attr_reader :value #: String
-    attr_reader :range #: Range
-    attr_reader :location #: Location
-    attr_reader :type #: String
->>>>>>> 2f2dbe4b
 
     #: (String, Range, Location, String) -> void
     def initialize(value, range, location, type)
@@ -52,11 +45,7 @@
 
     #: () -> String
     def tree_inspect
-<<<<<<< HEAD
-      %("#{value.force_encoding("utf-8")}" #{location&.tree_inspect})
-=======
       "#{green("\"#{value.force_encoding("utf-8")}\"")} #{dimmed("(location: #{location.tree_inspect})")}"
->>>>>>> 2f2dbe4b
     end
 
     #: () -> String
@@ -80,11 +69,7 @@
 
     #: () -> String
     def inspect
-<<<<<<< HEAD
-      %(#<Herb::Token type="#{type}" value=#{value_inspect} range=#{range&.tree_inspect} start=#{location&.start&.tree_inspect} end=#{location&.end&.tree_inspect}>)
-=======
       "#{white("#<")}#{bold(yellow("Herb::Token"))} #{white("type=")}#{bright_magenta("\"#{type}\"")} #{white("value=")}#{green(value_inspect)} #{white("range=")}#{colorize_range} #{white("start=")}#{colorize_position(location.start)} #{white("end=")}#{colorize_position(location.end)}#{white(">")}"
->>>>>>> 2f2dbe4b
     end
   end
 end