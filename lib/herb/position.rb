--- conflicted
+++ resolved
@@ -3,18 +3,12 @@
 
 module Herb
   class Position
-<<<<<<< HEAD
     #: Integer
     attr_reader :line
 
     #: Integer
     attr_reader :column
 
-=======
-    attr_reader :line #: Integer
-    attr_reader :column #: Integer
-
->>>>>>> e9d027e0
     #: (Integer, Integer) -> void
     def initialize(line, column)
       @line = line
@@ -31,11 +25,7 @@
       new(line, column)
     end
 
-<<<<<<< HEAD
     #: () -> { line: Integer, column: Integer }
-=======
-    #: () -> serialized_position
->>>>>>> e9d027e0
     def to_hash
       { line: line, column: column } #: Herb::serialized_position
     end
