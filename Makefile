--- conflicted
+++ resolved
@@ -26,18 +26,13 @@
 
 os := $(shell uname -s)
 
-<<<<<<< HEAD
 prism_path = $(shell bundle show prism)
 prism_include = $(prism_path)/include
 prism_build = $(prism_path)/build
 
-flags = -g -Wall -fPIC -I$(prism_include)
-ldflags = $(prism_build)/libprism.a
+prism_flags = -I$(prism_include)
+prism_ldflags = $(prism_build)/libprism.a
 
-ifeq ($(os),Linux)
-  test_cflags = $(flags) -I/usr/include/check
-  test_ldflags = -L/usr/lib/x86_64-linux-gnu -lcheck -lm -lsubunit $(ldflags)
-=======
 # Enable strict warnings
 warning_flags = -Wall -Wextra -Werror -pedantic
 
@@ -51,18 +46,17 @@
 shared_library_flags = -fPIC
 
 # Default build mode (change this as needed)
-flags = $(warning_flags) $(debug_flags) -std=c99
+flags = $(warning_flags) $(debug_flags) $(prism_flags) -std=c99
 
 # Separate test compilation flags
-test_flags = $(debug_flags) -std=gnu99
+test_flags = $(debug_flags) $(prism_flags) -std=gnu99
 
 # Shared library build (if needed)
-shared_flags = $(production_flags) $(shared_library_flags)
+shared_flags = $(production_flags) $(shared_library_flags) $(prism_flags)
 
 ifeq ($(os),Linux)
   test_cflags = $(test_flags) -I/usr/include/check
-  test_ldflags = -L/usr/lib/x86_64-linux-gnu -lcheck -lm -lsubunit
->>>>>>> 224ade0b
+  test_ldflags = -L/usr/lib/x86_64-linux-gnu -lcheck -lm -lsubunit $(prism_ldflags)
   cc = clang-19
   clang_format = clang-format-19
   clang_tidy = clang-tidy-19
@@ -70,13 +64,8 @@
 
 ifeq ($(os),Darwin)
   brew_prefix := $(shell brew --prefix check)
-<<<<<<< HEAD
-  test_cflags = $(flags) -I$(brew_prefix)/include
-  test_ldflags = -L$(brew_prefix)/lib -lcheck -lm $(ldflags)
-=======
   test_cflags = $(test_flags) -I$(brew_prefix)/include
-  test_ldflags = -L$(brew_prefix)/lib -lcheck -lm
->>>>>>> 224ade0b
+  test_ldflags = -L$(brew_prefix)/lib -lcheck -lm $(prism_ldflags)
   llvm_path = $(shell brew --prefix llvm@19)
   cc = $(llvm_path)/bin/clang
   clang_format = $(llvm_path)/bin/clang-format
@@ -86,21 +75,17 @@
 all: prism $(erbx_prism_exec) $(exec) $(lib_name) test
 
 $(exec): $(objects)
-	$(cc) $(objects) $(flags) $(ldflags) -o $(exec)
+	$(cc) $(objects) $(flags) $(ldflags) $(prism_ldflags) -o $(exec)
 
 $(lib_name): $(objects)
-<<<<<<< HEAD
-	$(cc) -shared $(objects) $(flags) $(ldflags) -o $(lib_name)
-=======
-	$(cc) -shared $(objects) $(shared_flags) -o $(lib_name)
->>>>>>> 224ade0b
+	$(cc) -shared $(objects) $(shared_flags) $(ldflags) $(prism_ldflags) -o $(lib_name)
 	# cp $(lib_name) $(ruby_extension)
 
 %.o: %.c include/%.h
 	$(cc) -c $(flags) $< -o $@
 
 test/%.o: test/%.c
-	$(cc) -c $(test_cflags) $(flags) $< -o $@
+	$(cc) -c $(test_cflags) $(test_flags) $(prism_flags) $< -o $@
 
 test: $(test_objects) $(non_main_objects)
 	$(cc) $(test_objects) $(non_main_objects) $(test_cflags) $(test_ldflags) -o $(test_exec)
@@ -115,10 +100,10 @@
 	bundle install
 
 prism: bundle_install
-	cd $(prism_path) && make && cd -
+	cd $(prism_path) && rake compile && cd -
 
 $(erbx_prism_exec): bundle_install prism src/erbx_prism.c $(prism_objects)
-	$(cc) src/erbx_prism.c $(prism_objects) $(flags) $(ldflags) -o $(erbx_prism_exec)
+	$(cc) src/erbx_prism.c $(prism_objects) $(flags) $(ldflags) $(prism_ldflags) -o $(erbx_prism_exec)
 
 format:
 	$(clang_format) -i $(project_and_extension_files)
