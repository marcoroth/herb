# frozen_string_literal: true

require "English"
require "bundler/gem_tasks"
require "rake/testtask"

Rake::TestTask.new(:test) do |t|
  t.libs << "test"
  t.libs << "lib"
  t.test_files = FileList["test/**/*_test.rb"]
end

task "make" do
  puts "Running make..."
  IO.popen("make") do |output|
    output.each_line do |line|
      puts line
    end
  end
end

begin
  require "rake/extensiontask"

  PLATFORMS = %w[
    aarch64-linux-gnu
    aarch64-linux-musl
    arm-linux-gnu
    arm-linux-musl
    arm64-darwin
    x86_64-darwin
    x86_64-linux-gnu
    x86_64-linux-musl
    x86-linux-gnu
    x86-linux-musl
  ].freeze

  exttask = Rake::ExtensionTask.new do |ext|
    ext.name = "herb"
    ext.source_pattern = "*.{c,h}"
    ext.ext_dir = "ext/herb"
    ext.lib_dir = "lib/herb"
    ext.gem_spec = Gem::Specification.load("herb.gemspec")
    ext.cross_compile = true
    ext.cross_platform = PLATFORMS
  end

  Rake::Task[:compile].enhance do
    raise "src/* could not be compiled #{$CHILD_STATUS.exitstatus}" if $CHILD_STATUS.exitstatus != 0
  end

  Rake::Task[:clean].enhance do
    IO.popen("make clean") do |output|
      output.each_line do |line|
        puts line
      end
    end
  end

  task "gem:native" do
    require "rake_compiler_dock"
    sh "bundle config set cache_all true"

    PLATFORMS.each do |platform|
      RakeCompilerDock.sh "bundle --local && rake native:#{platform} gem", platform: platform
    end

    RakeCompilerDock.sh "bundle --local && rake java gem", rubyvm: :jruby
  rescue LoadError
    abort "rake_compiler_dock is required to build native gems"
  end

  namespace "gem" do
    task "prepare" do
      require "rake_compiler_dock"
      require "io/console"

      sh "bundle config set cache_all true"
      sh "cp ~/.gem/gem-*.pem build/gem/ || true"

      gemspec_path = File.expand_path("./herb.gemspec", __dir__)
      spec = eval(File.read(gemspec_path), binding, gemspec_path)

      RakeCompilerDock.set_ruby_cc_version(spec.required_ruby_version.as_list)

      # ENV["GEM_PRIVATE_KEY_PASSPHRASE"] = STDIN.getpass("Enter passphrase of gem signature key: ")
    rescue LoadError
      abort "rake_compiler_dock is required for this task"
    end

    exttask.cross_platform.each do |platform|
      desc "Build all native binary gems in parallel"
      multitask "native" => platform

      desc "Build the native gem for #{platform}"
      task platform => "prepare" do
        RakeCompilerDock.sh(
          "bundle --local && rake native:#{platform} gem RUBY_CC_VERSION='#{ENV.fetch("RUBY_CC_VERSION", nil)}'",
          platform: platform
        )
      end
    end
  end
rescue LoadError => e
  desc "Compile task not available (rake-compiler not installed)"
  task :compile do
    puts e
    abort <<~MESSAGE

      "rake-compiler is required for this task.

      Are you running `rake` using `bundle exec rake`?

      Otherwise
        * try to run bundle install
        * add it to your Gemfile
        * or install it with: gem install rake-compiler
    MESSAGE
  end
end

desc "Render out template files"
task :templates do
  require_relative "templates/template"

  Dir.glob("#{__dir__}/templates/**/*.erb").each do |template|
    Herb::Template.render(template)
  end
end

namespace :templates do
  desc "Watch template files and regenerate on changes"
  task :watch do
    require "listen"

    Rake::Task[:templates].execute

    puts
    puts "Watching config.yml and templates/**/*.erb for changes..."

    ignore = Dir.glob("*/").map { |dir| Regexp.escape(dir.chomp("/")) }.map { |dir| %r{^#{dir}/} }

    config_listener = Listen.to(".", only: /config\.yml$/, ignore: ignore) do
      puts
      puts "#{Time.now.strftime("[%Y-%m-%d %H:%M:%S]")} config.yml changed, regenerating all templates ..."
      puts

      Rake::Task[:templates].execute
    end

    template_listener = Listen.to("templates", only: /\.erb$/) do |modified, added, removed|
      puts
      (added + modified).each do |template|
        template_file = template.delete_prefix("#{__dir__}/")

        puts "#{Time.now.strftime("[%Y-%m-%d %H:%M:%S]")} Detected change, regenerating #{template_file} ..."
        Herb::Template.render(template_file)
      end

      removed.each do |template|
        puts
        puts "#{template} was removed. Make sure to also remove the generated file."
      end
    end

    config_listener.start
    template_listener.start

    sleep
  rescue LoadError
    abort "listen gem is required for this task. Add it to your Gemfile or install it with: gem install listen"
  end
end

namespace :parse do
  desc "Parse ERB files in a project directory"
  task :project, [:path, :output_file] do |_t, args|
    require_relative "lib/herb"

    Herb::Project.new(args[:path], output_file: args[:output_file]).parse!
  end
end

task :rbs_inline do
<<<<<<< HEAD
  sh "bundle exec rbs-inline --opt-out --output=sig/ lib/"
=======
  require "open3"

  command = "bundle exec rbs-inline --opt-out --output=sig/ lib/"

  _stdout, stderr, status = Open3.capture3(command)

  puts "Running `#{command}`"

  if stderr.strip == "🎉 Generated 0 RBS files under sig/"
    puts "RBS files in sig/ are up to date"
    exit status.exitstatus
  else
    puts "RBS files in sig/ are not up to date"
    exit 1
  end
>>>>>>> e9d027e0
end

task default: [:templates, :make, :compile, :test]<|MERGE_RESOLUTION|>--- conflicted
+++ resolved
@@ -182,9 +182,6 @@
 end
 
 task :rbs_inline do
-<<<<<<< HEAD
-  sh "bundle exec rbs-inline --opt-out --output=sig/ lib/"
-=======
   require "open3"
 
   command = "bundle exec rbs-inline --opt-out --output=sig/ lib/"
@@ -200,7 +197,6 @@
     puts "RBS files in sig/ are not up to date"
     exit 1
   end
->>>>>>> e9d027e0
 end
 
 task default: [:templates, :make, :compile, :test]