# frozen_string_literal: true
# typed: false

require "erb"
require "fileutils"
require "yaml"

module Herb
  module Template
    class Field
      attr_reader :name, :options

      def initialize(name:, **options)
        @name = name
        @options = options
      end
    end

    class ArrayField < Field
      def initialize(kind:, **options)
        @kind = kind
        super(**options)
      end

      def ruby_type
<<<<<<< HEAD
        if specific_kind
          if specific_kind == "Node"
            "Array[Herb::AST::Node]"
          elsif specific_kind.end_with?("Node")
            "Array[Herb::AST::#{specific_kind}]"
          else
            "Array[#{specific_kind}]"
          end
        else
          "Array"
        end
=======
        return "Array" unless specific_kind
        return "Array[Herb::AST::#{specific_kind}]" if specific_kind.end_with?("Node")

        "Array[#{specific_kind}]"
>>>>>>> e9d027e0
      end

      def c_type
        "array_T*"
      end

      def c_item_type
        if specific_kind
          "AST_#{specific_kind.gsub(/(?<=[a-zA-Z])(?=[A-Z][a-z])/, "_").upcase}_T*"
        else
          "void*"
        end
      end

      def specific_kind
        @kind unless @kind.is_a?(Array)
      end

      def union_kind
        @kind if @kind.is_a?(Array)
      end
    end

    class NodeField < Field
      def initialize(kind:, **options)
        @kind = kind
        super(**options)
      end

      def c_type
        if specific_kind
          "struct AST_#{specific_kind.gsub(/(?<=[a-zA-Z])(?=[A-Z][a-z])/, "_").upcase}_STRUCT*"
        else
          "AST_NODE_T*"
        end
      end

      def ruby_type
        "Herb::AST::#{specific_kind || "Node"}"
      end

      def specific_kind
        @kind unless @kind.is_a?(Array)
      end

      def union_kind
        @kind if @kind.is_a?(Array)
      end
    end

    class TokenField < Field
      def ruby_type
        "Herb::Token"
      end

      def c_type
        "token_T*"
      end
    end

    class TokenTypeField < Field
      def ruby_type
<<<<<<< HEAD
        "String" # TODO: check if this is right
=======
        "String"
>>>>>>> e9d027e0
      end

      def c_type
        "token_type_T"
      end
    end

    class StringField < Field
      def ruby_type
        "String"
      end

      def c_type
        "const char*"
      end
    end

    class PositionField < Field
      def ruby_type
        "Herb::Position"
      end

      def c_type
        "position_T*"
      end
    end

    class IntegerField < Field
      def ruby_type
        "Integer"
      end

      def c_type
        "const int"
      end
    end

    class SizeTField < Field
      def ruby_type
        "Integer"
      end

      def c_type
        "size_t"
      end
    end

    class BooleanField < Field
      def ruby_type
        "bool"
      end

      def c_type
        "bool"
      end
    end

    class PrismNodeField < Field
      def ruby_type
        "Prism::Node"
      end

      def c_type
        "pm_node_t*"
      end
    end

    class VoidPointerField < Field
      def ruby_type
        "nil"
      end

      def c_type
        "void*"
      end
    end

    class AnalyzedRubyField < Field
      def ruby_type
        "nil"
      end

      def c_type
        "analyzed_ruby_T*"
      end
    end

    module ConfigType
      private

      def normalize_kind(kind, type, name, field_name)
        if kind
          kind = [kind] unless kind.is_a?(Array)

          kind = kind.first if kind.size == 1
        elsif type < NodeField
          raise "Missing kind in config.yml for field #{name}##{field_name}"
        end

        kind
      end

      def field_type_for(name)
        case name
        when "array"      then ArrayField
        when "node"       then NodeField
        when "token"      then TokenField
        when "token_type" then TokenTypeField
        when "string"     then StringField
        when "position"   then PositionField
        when "size_t"     then SizeTField
        when "boolean"    then BooleanField
        when "prism_node" then PrismNodeField
        when "analyzed_ruby" then AnalyzedRubyField
        when "void*" then VoidPointerField
        else raise("Unknown field type: #{name.inspect}")
        end
      end
    end

    class ErrorType
      include ConfigType

      attr_reader :name, :type, :struct_type, :struct_name, :human, :fields, :message_template, :message_arguments

      def initialize(config)
        @name = config.fetch("name")
        @message_template = config.dig("message", "template")
        @message_arguments = config.dig("message", "arguments")

        camelized = @name.gsub(/(?<=[a-zA-Z])(?=[A-Z][a-z])/, "_")
        @type = camelized.upcase
        @struct_type = "#{camelized.upcase}_T"
        @struct_name = "#{camelized.upcase}_STRUCT"
        @human = camelized.downcase

        @fields = config.fetch("fields", []).map do |field|
          field_name = field.fetch("name")
          type = field_type_for(field.fetch("type"))
          kind = normalize_kind(field.fetch("kind", nil), type, @name, field_name)

          type.new(name: field_name, kind: kind)
        end
      end
    end

    class NodeType
      include ConfigType

      attr_reader :name, :type, :struct_type, :struct_name, :human, :fields

      def initialize(config)
        @name = config.fetch("name")
        camelized = @name.gsub(/(?<=[a-zA-Z])(?=[A-Z][a-z])/, "_")
        @type = "AST_#{camelized.upcase}"
        @struct_type = "AST_#{camelized.upcase}_T"
        @struct_name = "AST_#{camelized.upcase}_STRUCT"
        @human = camelized.downcase

        @fields = config.fetch("fields", []).map do |field|
          field_name = field.fetch("name")
          type = field_type_for(field.fetch("type"))
          kind = normalize_kind(field.fetch("kind", nil), type, @name, field_name)

          type.new(name: field_name, kind: kind)
        end
      end
    end

    class PrintfMessageTemplate
      MAX_STRING_SIZE = 128

      # Estimated sizes for different format specifiers
      ESTIMATED_SIZES = {
        "%s" => MAX_STRING_SIZE, # Strings are truncated
        "%d" => 11,  # INT_MAX is 10 digits + sign
        "%u" => 10,  # UINT_MAX fits in 10 digits
        "%zu" => 20,  # Large enough for size_t
        "%llu" => 20, # Large enough for long long unsigned
        "%ld" => 20, # Large enough for long int
        "%f" => 32,  # Floating point with precision
        "%lf" => 32, # Long double
      }.freeze

      def self.estimate_buffer_size(template)
        base_length = template.length
        total_size = base_length

        format_specifiers = template.scan(/%[sdulfz]/)

        format_specifiers.each_with_index do |specifier, _i|
          estimated_size = ESTIMATED_SIZES[specifier] || 16 # Default extra buffer
          total_size += estimated_size
        end

        total_size += 1 # Null terminator
        total_size
      end
    end

    def self.heading_for(file, template_file)
      case File.extname(file)
      when ".rb", ".rbs"
        <<~HEADING
          # frozen_string_literal: true
          # typed: true

          # NOTE: This file is generated by the templates/template.rb script and should not be
          # modified manually. See #{template_file}

        HEADING
      else
        <<~HEADING
          // NOTE: This file is generated by the templates/template.rb script and should not
          // be modified manually. See #{template_file}

        HEADING
      end
    end

    def self.check_gitignore(name)
      file = Pathname.new(name)
      file = file.absolute? ? file.relative_path_from(File.expand_path("../", __dir__)).to_s : file.to_s
      return if gitignore_lines.include?(file)

      puts "[WARNING]: make sure to add `#{file}` to the `.gitignore`"
      puts
    end

    def self.render(template_file)
      name = Pathname.new(template_file)
      name = if name.absolute?
               template_file.gsub(
                 "#{__dir__}/",
                 __dir__.delete_suffix("templates").to_s
               )
             else
               name.to_s.delete_prefix("templates/")
             end

      name = name.delete_suffix(".erb")

      destination = if Pathname.new(name).absolute?
                      Pathname.new(name)
                    else
                      Pathname.new(
                        File.expand_path("../#{name}", __dir__)
                      )
                    end

      puts "Rendering #{template_file.delete_prefix("#{File.expand_path("../", __dir__)}/")} → #{destination}"

      template_file = Pathname.new(template_file)
      template_path = if template_file.absolute?
                        template_file
                      else
                        Pathname(
                          File.expand_path("../#{template_file}", __dir__)
                        )
                      end

      rendered_template = read_template(template_path.to_s).result_with_hash({ nodes: nodes, errors: errors })
      content = heading_for(name, template_file) + rendered_template

      check_gitignore(name)

      FileUtils.mkdir_p(File.dirname(destination))
      File.write(destination, content)
    rescue SyntaxError => e
      puts
      puts "Error while rendering #{template_file}:"
      puts e
      puts
    end

    def self.read_template(path)
      content = File.read(path, encoding: Encoding::UTF_8)

      ERB.new(content, trim_mode: "-").tap do |erb|
        erb.filename = path
      end
    end

    def self.gitignore_lines
      @gitignore_lines ||= File.readlines(".gitignore").map(&:chomp)
    end

    def self.nodes
      (config.dig("nodes", "types") || []).map { |node| NodeType.new(node) }
    end

    def self.errors
      (config.dig("errors", "types") || []).map { |node| ErrorType.new(node) }
    end

    def self.config
      YAML.load_file("config.yml")
    end
  end
end<|MERGE_RESOLUTION|>--- conflicted
+++ resolved
@@ -23,24 +23,10 @@
       end
 
       def ruby_type
-<<<<<<< HEAD
-        if specific_kind
-          if specific_kind == "Node"
-            "Array[Herb::AST::Node]"
-          elsif specific_kind.end_with?("Node")
-            "Array[Herb::AST::#{specific_kind}]"
-          else
-            "Array[#{specific_kind}]"
-          end
-        else
-          "Array"
-        end
-=======
         return "Array" unless specific_kind
         return "Array[Herb::AST::#{specific_kind}]" if specific_kind.end_with?("Node")
 
         "Array[#{specific_kind}]"
->>>>>>> e9d027e0
       end
 
       def c_type
@@ -103,11 +89,7 @@
 
     class TokenTypeField < Field
       def ruby_type
-<<<<<<< HEAD
-        "String" # TODO: check if this is right
-=======
         "String"
->>>>>>> e9d027e0
       end
 
       def c_type
