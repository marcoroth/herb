--- conflicted
+++ resolved
@@ -127,15 +127,9 @@
     const diagnostics: HerbDiagnostic[] = [
       {
         line: this.location.start.line,
-<<<<<<< HEAD
-        column: this.location.start.column + 1,
-        endLine: this.location.end.line,
-        endColumn: this.location.end.column + 1,
-=======
         column: this.location.start.column,
         endLine: this.location.end.line,
         endColumn: this.location.end.column,
->>>>>>> 151ef9de
         message: this.message,
         severity: 'error'
       }
@@ -155,11 +149,7 @@
       })
     }
 
-<<<<<<< HEAD
-    <%- when Herb::Template::StringField, Herb::Template::TokenTypeField, Herb::Template::SizeTField -%>
-=======
     <%- when Herb::Template::StringField, Herb::Template::TokenTypeField -%>
->>>>>>> 151ef9de
     // no-op for <%= field.name %>
     <%- else -%>
     <%- raise "Unhandled Type: #{field.class}" %>
