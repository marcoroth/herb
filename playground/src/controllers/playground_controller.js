--- conflicted
+++ resolved
@@ -220,7 +220,6 @@
     this.currentViewer.style.cursor = null
   }
 
-<<<<<<< HEAD
   setupHoverListener(element, location) {
     element.addEventListener("mouseenter", () => {
       this.clearTreeLocationHighlights()
@@ -258,7 +257,8 @@
 
       return { element, locationElement, location }
     })
-=======
+  }
+
   updatePosition() {
     if (this.hasPositionTarget) {
       const textarea = this.inputTarget
@@ -270,7 +270,6 @@
 
       this.positionTarget.textContent = `Position: (${this.inputTarget.currentLineNumber}:${currentColumnIndex}), Length: ${this.inputTarget.value.length.toString().padStart(4)}`
     }
->>>>>>> 70e425ad
   }
 
   async analyze() {
