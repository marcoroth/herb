--- conflicted
+++ resolved
@@ -91,19 +91,19 @@
         ],
       },
       {
-<<<<<<< HEAD
+        text: "Java",
+        collapsed: false,
+        items: [
+          { text: "Installation", link: "/bindings/java/" },
+          { text: "Reference", link: "/bindings/java/reference" },
+        ],
+      },
+      {
         text: "Rust",
         collapsed: false,
         items: [
           { text: "Installation", link: "/bindings/rust/" },
           { text: "Reference", link: "/bindings/rust/reference" },
-=======
-        text: "Java",
-        collapsed: false,
-        items: [
-          { text: "Installation", link: "/bindings/java/" },
-          { text: "Reference", link: "/bindings/java/reference" },
->>>>>>> ff7ad020
         ],
       },
       { text: "WebAssembly", link: "/projects/webassembly" },
