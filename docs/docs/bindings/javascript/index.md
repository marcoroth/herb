# Herb JavaScript Bindings

Herb provides official JavaScript bindings as NPM packages, published under the [`@herb-tools`](http://npmjs.com/org/herb-tools) organization. These packages are available for installation via [npmjs.org](https://www.npmjs.com) using any package manager of your choice.

Herb supports both **browser** and **Node.js** environments with separate packages, ensuring optimized compatibility for each platform.

> [!TIP] More Language Bindings
> Herb also has bindings for:
> - [Ruby](/bindings/ruby/)
<<<<<<< HEAD
> - [Rust](/bindings/rust/)
=======
> - [Java](/bindings/java/)
>>>>>>> ff7ad020

## Installation

### Browser usage

#### Installing the NPM Package

To use Herb in a browser environment, install the `@herb-tools/browser` package:

:::code-group
```shell [npm]
npm add @herb-tools/browser
```

```shell [pnpm]
pnpm add @herb-tools/browser
```

```shell [yarn]
yarn add @herb-tools/browser
```

```shell [bun]
bun add @herb-tools/browser
```
:::

###### Importing in Your Project

Import the `Herb` object into your project:

:::code-group
```js twoslash [async/await]
import { Herb } from "@herb-tools/browser"

await Herb.load()

Herb.parse("content")
```

```js twoslash [Promise]
import { Herb } from "@herb-tools/browser"

Herb.load().then(() => {
  Herb.parse("content")
})
```
:::

You are now ready to parse HTML+ERB in the browser using JavaScript.

---

### Node.js usage

#### Installing the NPM Package

To use Herb in a Node.js environment, install the `@herb-tools/node` package:

:::code-group
```shell [npm]
npm add @herb-tools/node
```

```shell [pnpm]
pnpm add @herb-tools/node
```

```shell [yarn]
yarn add @herb-tools/node
```

```shell [bun]
bun add @herb-tools/node
```
:::


###### Importing in Your Project

Import the `Herb` object into your project:

:::code-group
```js twoslash [async/await]
import { Herb } from "@herb-tools/node"

await Herb.load()

Herb.parse("content")
```

```js twoslash [Promise]
import { Herb } from "@herb-tools/node"

Herb.load().then(() => {
  Herb.parse("content")
})
```
:::

You are now ready to parse HTML+ERB in Node.js.

## Getting Started

Regardless of whether you imported `Herb` from `@herb-tools/browser` or `@herb-tools/node`, the API remains the same for both packages.<|MERGE_RESOLUTION|>--- conflicted
+++ resolved
@@ -7,11 +7,8 @@
 > [!TIP] More Language Bindings
 > Herb also has bindings for:
 > - [Ruby](/bindings/ruby/)
-<<<<<<< HEAD
+> - [Java](/bindings/java/)
 > - [Rust](/bindings/rust/)
-=======
-> - [Java](/bindings/java/)
->>>>>>> ff7ad020
 
 ## Installation
 
