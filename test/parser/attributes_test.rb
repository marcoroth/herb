--- conflicted
+++ resolved
@@ -160,10 +160,6 @@
       assert_parsed_snapshot(%(<div data-template=`<span>Hello</span>`></div>))
     end
 
-<<<<<<< HEAD
-    test "boolean attribute before closing bracket" do
-      assert_parsed_snapshot(%(<div id="test" hidden><%= "hi" %></div>))
-=======
     test "Vue-style directive attribute with value" do
       assert_parsed_snapshot(%(<div :value="something"></div>))
     end
@@ -198,7 +194,6 @@
 
     test "Empty attribute value with closing bracket immediatly following it" do
       assert_parsed_snapshot(%(<div attribute-name=>div-content</div>))
->>>>>>> 04c62cb9
     end
   end
 end