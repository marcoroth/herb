--- conflicted
+++ resolved
@@ -4,14 +4,11 @@
     "@herb-tools/browser": "javascript/packages/browser",
     "@herb-tools/core": "javascript/packages/core",
     "@herb-tools/node": "javascript/packages/node",
-<<<<<<< HEAD
+    "@herb-tools/node-wasm": "javascript/packages/node-wasm",
     "@herb-tools/formatter": "javascript/packages/formatter",
-=======
-    "@herb-tools/node-wasm": "javascript/packages/node-wasm",
     "@herb-tools/language-server": "javascript/packages/language-server",
     "herb-language-server": "javascript/packages/herb-language-server",
     "vscode": "javascript/packages/vscode",
->>>>>>> c6e898fc
     "docs": "./docs",
     "playground": "./playground"
   }
