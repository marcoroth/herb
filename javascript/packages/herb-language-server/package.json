{
  "name": "herb-language-server",
  "description": "Placeholder package to reserve the herb-language-server name on NPM; use @herb-tools/language-server instead.",
  "version": "0.3.1",
  "author": "Marco Roth",
  "license": "MIT",
  "engines": {
    "node": "*"
  },
  "homepage": "https://herb-tools.dev",
  "bugs": "https://github.com/marcoroth/herb/issues/new?title=Package%20%60herb-language-server%60:%20",
  "repository": {
    "type": "git",
    "url": "https://github.com/marcoroth/herb.git",
    "directory": "javascript/packages/herb-language-server"
  },
  "main": "./dist/index.cjs",
  "module": "./dist/index.js",
  "types": "./dist/types/index.d.ts",
  "scripts": {
<<<<<<< HEAD
    "prebuild": "yarn run clean",
    "build": "yarn clean && yarn nx run language-server:build --outputStyle=stream && tsc -b && rollup -c",
    "dev": "rollup -c -w",
    "watch": "tsc -b -w",
    "clean": "rimraf dist && yarn nx run language-server:clean --outputStyle=stream",
=======
    "clean": "rimraf dist",
    "prebuild": "yarn run clean",
    "build": "tsc -b && rollup -c rollup.config.mjs",
    "watch": "tsc -b -w",
>>>>>>> 84c9c90e
    "test": "echo 'TODO: add tests'",
    "prepublishOnly": "yarn clean && yarn build && yarn test"
  },
  "exports": {
    "./package.json": "./package.json",
    ".": {
      "types": "./dist/types/index.d.ts",
      "import": "./dist/index.js",
      "require": "./dist/index.cjs",
      "default": "./dist/index.js"
    }
  },
<<<<<<< HEAD
=======
  "bin": {
    "herb-language-server": "./bin/herb-language-server"
  },
>>>>>>> 84c9c90e
  "files": [
    "package.json",
    "README.md",
    "src/",
<<<<<<< HEAD
=======
    "bin/",
>>>>>>> 84c9c90e
    "dist/"
  ],
  "dependencies": {
    "@herb-tools/language-server": "0.3.1"
  },
  "devDependencies": {
    "@rollup/plugin-commonjs": "^28.0.6",
    "@rollup/plugin-typescript": "^12.1.3",
    "@rollup/plugin-node-resolve": "^16.0.1",
    "@rollup/plugin-json": "^6.1.0",
    "rimraf": "^6.0.1"
  }
}<|MERGE_RESOLUTION|>--- conflicted
+++ resolved
@@ -18,18 +18,11 @@
   "module": "./dist/index.js",
   "types": "./dist/types/index.d.ts",
   "scripts": {
-<<<<<<< HEAD
     "prebuild": "yarn run clean",
-    "build": "yarn clean && yarn nx run language-server:build --outputStyle=stream && tsc -b && rollup -c",
+    "build": "yarn nx run language-server:build --outputStyle=stream && tsc -b && rollup -c rollup.config.mjs",
     "dev": "rollup -c -w",
     "watch": "tsc -b -w",
     "clean": "rimraf dist && yarn nx run language-server:clean --outputStyle=stream",
-=======
-    "clean": "rimraf dist",
-    "prebuild": "yarn run clean",
-    "build": "tsc -b && rollup -c rollup.config.mjs",
-    "watch": "tsc -b -w",
->>>>>>> 84c9c90e
     "test": "echo 'TODO: add tests'",
     "prepublishOnly": "yarn clean && yarn build && yarn test"
   },
@@ -42,20 +35,14 @@
       "default": "./dist/index.js"
     }
   },
-<<<<<<< HEAD
-=======
   "bin": {
     "herb-language-server": "./bin/herb-language-server"
   },
->>>>>>> 84c9c90e
   "files": [
     "package.json",
     "README.md",
     "src/",
-<<<<<<< HEAD
-=======
     "bin/",
->>>>>>> 84c9c90e
     "dist/"
   ],
   "dependencies": {
