--- conflicted
+++ resolved
@@ -1,22 +1,19 @@
 import {
-  HTMLOpenTagNode,
-  HTMLSelfCloseTagNode,
-  HTMLAttributeNode,
+  Visitor
+} from "@herb-tools/core"
+
+import type { 
+  ERBNode, 
   HTMLAttributeNameNode,
-  HTMLAttributeValueNode,
-  LiteralNode,
-  Visitor,
-  Location,
-<<<<<<< HEAD
-  Node,
-  ERBNode
+  HTMLAttributeNode, 
+  HTMLAttributeValueNode, 
+  HTMLOpenTagNode, 
+  HTMLSelfCloseTagNode, 
+  LiteralNode, 
+  Location, 
+  Node 
 } from "@herb-tools/core"
-import type { LintMessage } from "../types.js"
-=======
-} from "@herb-tools/core"
-
-import type { LintOffense, LintSeverity } from "../types.js"
->>>>>>> b852f37a
+import type { LintOffense, LintSeverity, } from "../types.js"
 
 /**
  * Base visitor class that provides common functionality for rule visitors
