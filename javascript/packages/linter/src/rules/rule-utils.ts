import {
  HTMLOpenTagNode,
  HTMLSelfCloseTagNode,
  HTMLAttributeNode,
  HTMLAttributeNameNode,
  HTMLAttributeValueNode,
  LiteralNode,
  Visitor,
  Location,
} from "@herb-tools/core"

<<<<<<< HEAD
import type { DiagnosticLevel } from "@herb-tools/core"
import type { LintMessage } from "../types.js"
=======
import type { LintOffense, LintSeverity } from "../types.js"
>>>>>>> b852f37a

/**
 * Base visitor class that provides common functionality for rule visitors
 */
export abstract class BaseRuleVisitor extends Visitor {
  public offenses: LintOffense[] = []
  protected ruleName: string

  constructor(ruleName: string) {
    super()

    this.ruleName = ruleName
  }

  /**
   * Helper method to create a lint offense
   */
<<<<<<< HEAD
  protected createMessage(message: string, location: Location, severity: DiagnosticLevel = "error"): LintMessage {
=======
  protected createOffense(message: string, location: Location, severity: LintSeverity = "error"): LintOffense {
>>>>>>> b852f37a
    return {
      id: this.ruleName,
      message,
      location,
      severity
    }
  }

  /**
   * Helper method to add an offense to the offenses array
   */
<<<<<<< HEAD
  protected addMessage(message: string, location: Location, severity: DiagnosticLevel = "error"): void {
    this.messages.push(this.createMessage(message, location, severity))
=======
  protected addOffense(message: string, location: Location, severity: LintSeverity = "error"): void {
    this.offenses.push(this.createOffense(message, location, severity))
>>>>>>> b852f37a
  }
}

/**
 * Gets attributes from either an HTMLOpenTagNode or HTMLSelfCloseTagNode
 */
export function getAttributes(node: HTMLOpenTagNode | HTMLSelfCloseTagNode): any[] {
  return node.type === "AST_HTML_SELF_CLOSE_TAG_NODE"
    ? (node as HTMLSelfCloseTagNode).attributes
    : (node as HTMLOpenTagNode).children
}

/**
 * Gets the tag name from an HTML tag node (lowercased)
 */
export function getTagName(node: HTMLOpenTagNode | HTMLSelfCloseTagNode): string | null {
  return node.tag_name?.value.toLowerCase() || null
}

/**
 * Gets the attribute name from an HTMLAttributeNode (lowercased)
 */
export function getAttributeName(attributeNode: HTMLAttributeNode): string | null {
  if (attributeNode.name?.type === "AST_HTML_ATTRIBUTE_NAME_NODE") {
    const nameNode = attributeNode.name as HTMLAttributeNameNode

    return nameNode.name?.value.toLowerCase() || null
  }

  return null
}

/**
 * Gets the attribute value content from an HTMLAttributeValueNode
 */
export function getAttributeValue(attributeNode: HTMLAttributeNode): string | null {
  if (attributeNode.value?.type === "AST_HTML_ATTRIBUTE_VALUE_NODE") {
    const valueNode = attributeNode.value as HTMLAttributeValueNode

    if (valueNode.children && valueNode.children.length > 0) {
      return valueNode.children
        .filter(child => child.type === "AST_LITERAL_NODE")
        .map(child => (child as LiteralNode).content)
        .join("")
    }
  }

  return null
}

/**
 * Checks if an attribute has a value
 */
export function hasAttributeValue(attributeNode: HTMLAttributeNode): boolean {
  return attributeNode.value?.type === "AST_HTML_ATTRIBUTE_VALUE_NODE"
}

/**
 * Gets the quote type used for an attribute value
 */
export function getAttributeValueQuoteType(attributeNode: HTMLAttributeNode): "single" | "double" | "none" | null {
  if (attributeNode.value?.type === "AST_HTML_ATTRIBUTE_VALUE_NODE") {
    const valueNode = attributeNode.value as HTMLAttributeValueNode
    if (valueNode.quoted && valueNode.open_quote) {
      return valueNode.open_quote.value === '"' ? "double" : "single"
    }

    return "none"
  }

  return null
}

/**
 * Finds an attribute by name in a list of attributes
 */
export function findAttributeByName(attributes: any[], attributeName: string): HTMLAttributeNode | null {
  for (const child of attributes) {
    if (child.type === "AST_HTML_ATTRIBUTE_NODE") {
      const attributeNode = child as HTMLAttributeNode
      const name = getAttributeName(attributeNode)
      if (name === attributeName.toLowerCase()) {
        return attributeNode
      }
    }
  }
  return null
}

/**
 * Checks if a tag has a specific attribute
 */
export function hasAttribute(node: HTMLOpenTagNode | HTMLSelfCloseTagNode, attributeName: string): boolean {
  const attributes = getAttributes(node)
  return findAttributeByName(attributes, attributeName) !== null
}

/**
 * Common HTML element categorization
 */
export const HTML_INLINE_ELEMENTS = new Set([
  "a", "abbr", "acronym", "b", "bdo", "big", "br", "button", "cite", "code",
  "dfn", "em", "i", "img", "input", "kbd", "label", "map", "object", "output",
  "q", "samp", "script", "select", "small", "span", "strong", "sub", "sup",
  "textarea", "time", "tt", "var"
])

export const HTML_BLOCK_ELEMENTS = new Set([
  "address", "article", "aside", "blockquote", "canvas", "dd", "div", "dl",
  "dt", "fieldset", "figcaption", "figure", "footer", "form", "h1", "h2",
  "h3", "h4", "h5", "h6", "header", "hr", "li", "main", "nav", "noscript",
  "ol", "p", "pre", "section", "table", "tfoot", "ul", "video"
])

export const HTML_BOOLEAN_ATTRIBUTES = new Set([
  "autofocus", "autoplay", "checked", "controls", "defer", "disabled", "hidden",
  "loop", "multiple", "muted", "readonly", "required", "reversed", "selected",
  "open", "default", "formnovalidate", "novalidate", "itemscope", "scoped",
  "seamless", "allowfullscreen", "async", "compact", "declare", "nohref",
  "noresize", "noshade", "nowrap", "sortable", "truespeed", "typemustmatch"
])

export const HEADING_TAGS = new Set(["h1", "h2", "h3", "h4", "h5", "h6"])

/**
 * Checks if an element is inline
 */
export function isInlineElement(tagName: string): boolean {
  return HTML_INLINE_ELEMENTS.has(tagName.toLowerCase())
}

/**
 * Checks if an element is block-level
 */
export function isBlockElement(tagName: string): boolean {
  return HTML_BLOCK_ELEMENTS.has(tagName.toLowerCase())
}

/**
 * Checks if an attribute is a boolean attribute
 */
export function isBooleanAttribute(attributeName: string): boolean {
  return HTML_BOOLEAN_ATTRIBUTES.has(attributeName.toLowerCase())
}

/**
 * Abstract base class for rules that need to check individual attributes on HTML tags
 * Eliminates duplication of visitHTMLOpenTagNode/visitHTMLSelfCloseTagNode patterns
 * and attribute iteration logic. Provides simplified interface with extracted attribute info.
 */
export abstract class AttributeVisitorMixin extends BaseRuleVisitor {
  visitHTMLOpenTagNode(node: HTMLOpenTagNode): void {
    this.checkAttributesOnNode(node)
    super.visitHTMLOpenTagNode(node)
  }

  visitHTMLSelfCloseTagNode(node: HTMLSelfCloseTagNode): void {
    this.checkAttributesOnNode(node)
    super.visitHTMLSelfCloseTagNode(node)
  }

  private checkAttributesOnNode(node: HTMLOpenTagNode | HTMLSelfCloseTagNode): void {
    forEachAttribute(node, (attributeNode) => {
      const attributeName = getAttributeName(attributeNode)
      const attributeValue = getAttributeValue(attributeNode)

      if (attributeName) {
        this.checkAttribute(attributeName, attributeValue, attributeNode, node)
      }
    })
  }

  protected abstract checkAttribute(
    attributeName: string,
    attributeValue: string | null,
    attributeNode: HTMLAttributeNode,
    parentNode: HTMLOpenTagNode | HTMLSelfCloseTagNode
  ): void
}

/**
 * Checks if an attribute value is quoted
 */
export function isAttributeValueQuoted(attributeNode: HTMLAttributeNode): boolean {
  if (attributeNode.value?.type === "AST_HTML_ATTRIBUTE_VALUE_NODE") {
    const valueNode = attributeNode.value as HTMLAttributeValueNode

    return !!valueNode.quoted
  }

  return false
}

/**
 * Iterates over all attributes of a tag node, calling the callback for each attribute
 */
export function forEachAttribute(
  node: HTMLOpenTagNode | HTMLSelfCloseTagNode,
  callback: (attributeNode: HTMLAttributeNode) => void
): void {
  const attributes = getAttributes(node)

  for (const child of attributes) {
    if (child.type === "AST_HTML_ATTRIBUTE_NODE") {
      callback(child as HTMLAttributeNode)
    }
  }
}<|MERGE_RESOLUTION|>--- conflicted
+++ resolved
@@ -9,12 +9,7 @@
   Location,
 } from "@herb-tools/core"
 
-<<<<<<< HEAD
-import type { DiagnosticLevel } from "@herb-tools/core"
-import type { LintMessage } from "../types.js"
-=======
 import type { LintOffense, LintSeverity } from "../types.js"
->>>>>>> b852f37a
 
 /**
  * Base visitor class that provides common functionality for rule visitors
@@ -32,13 +27,9 @@
   /**
    * Helper method to create a lint offense
    */
-<<<<<<< HEAD
-  protected createMessage(message: string, location: Location, severity: DiagnosticLevel = "error"): LintMessage {
-=======
   protected createOffense(message: string, location: Location, severity: LintSeverity = "error"): LintOffense {
->>>>>>> b852f37a
     return {
-      id: this.ruleName,
+      rule: this.ruleName,
       message,
       location,
       severity
@@ -48,13 +39,8 @@
   /**
    * Helper method to add an offense to the offenses array
    */
-<<<<<<< HEAD
-  protected addMessage(message: string, location: Location, severity: DiagnosticLevel = "error"): void {
-    this.messages.push(this.createMessage(message, location, severity))
-=======
   protected addOffense(message: string, location: Location, severity: LintSeverity = "error"): void {
     this.offenses.push(this.createOffense(message, location, severity))
->>>>>>> b852f37a
   }
 }
 
