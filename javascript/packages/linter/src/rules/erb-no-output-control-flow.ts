--- conflicted
+++ resolved
@@ -4,10 +4,6 @@
 import type { Rule, LintOffense } from "../types.js"
 
 class NoOutputControlFlow extends BaseRuleVisitor {
-<<<<<<< HEAD
-
-=======
->>>>>>> b852f37a
   visitERBIfNode(node: ERBIfNode): void {
     this.checkOutputControlFlow(node)
     this.visitChildNodes(node)
@@ -27,10 +23,6 @@
     this.checkOutputControlFlow(node)
     this.visitChildNodes(node)
   }
-<<<<<<< HEAD
-
-=======
->>>>>>> b852f37a
 
   private checkOutputControlFlow(controlBlock: ERBIfNode | ERBUnlessNode | ERBElseNode | ERBEndNode): void {
     const openTag = controlBlock.tag_opening;
@@ -39,14 +31,8 @@
     }
 
     if (openTag.value === "<%="){
-<<<<<<< HEAD
-      this.messages.push({
-        id: this.ruleName,
-        message: `Control flow statements like \`${controlBlock.type}\`
-=======
       this.addOffense(
         `Control flow statements like \`${controlBlock.type}\`
->>>>>>> b852f37a
         should not be used with output tags. Use \`<% ${controlBlock.type} ... %>\` instead.`,
         openTag.location,
         "error"
@@ -55,14 +41,15 @@
 
     return
   }
-
 }
 
 export class ERBNoOutputControlFlow implements Rule {
   name = "erb-no-output-control-flow"
   check(node: Node): LintOffense[] {
     const visitor = new NoOutputControlFlow(this.name)
+
     visitor.visit(node)
+
     return visitor.offenses
   }
 }