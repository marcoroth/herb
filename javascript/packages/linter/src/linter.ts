<<<<<<< HEAD
import { ERBNoOutputControlFlow } from "./rules/erb-no-output-control-flow.js"
import { HTMLTagNameLowercaseRule } from "./rules/html-tag-name-lowercase.js"
import { HTMLNoDuplicateAttributesRule } from "./rules/html-no-duplicate-attributes.js"
import { HTMLImgRequireAltRule } from "./rules/html-img-require-alt.js"
import { HTMLAttributeValuesRequireQuotesRule } from "./rules/html-attribute-values-require-quotes.js"
import { HTMLNoNestedLinksRule } from "./rules/html-no-nested-links.js"
import { HTMLAttributeDoubleQuotesRule } from "./rules/html-attribute-double-quotes.js"
import { HTMLBooleanAttributesNoValueRule } from "./rules/html-boolean-attributes-no-value.js"
import { HTMLNoBlockInsideInlineRule } from "./rules/html-no-block-inside-inline.js"
import { HTMLNoEmptyHeadingsRule } from "./rules/html-no-empty-headings.js"
import { ERBRequireWhitespaceRule } from "./rules/erb-require-whitespace-inside-tags.js"

=======
import { defaultRules } from "./default-rules.js"
>>>>>>> 83522004
import type { RuleClass, LintResult, LintMessage } from "./types.js"
import type { DocumentNode } from "@herb-tools/core"

export class Linter {
  private rules: RuleClass[]
  private messages: LintMessage[]

  /**
   * Creates a new Linter instance.
   * @param rules - Array of rule classes (not instances) to use. If not provided, uses default rules.
   */
  constructor(rules?: RuleClass[]) {
    this.rules = rules !== undefined ? rules : this.getDefaultRules()
    this.messages = []
  }

  /**
   * Returns the default set of rule classes used by the linter.
   * @returns Array of rule classes
   */
  private getDefaultRules(): RuleClass[] {
<<<<<<< HEAD
    return [
      ERBNoOutputControlFlow,
      ERBRequireWhitespaceRule,
      HTMLTagNameLowercaseRule,
      HTMLNoDuplicateAttributesRule,
      HTMLImgRequireAltRule,
      HTMLAttributeValuesRequireQuotesRule,
      HTMLNoNestedLinksRule,
      HTMLAttributeDoubleQuotesRule,
      HTMLBooleanAttributesNoValueRule,
      HTMLNoBlockInsideInlineRule,
      HTMLNoEmptyHeadingsRule
    ]
=======
    return defaultRules
>>>>>>> 83522004
  }

  getRuleCount(): number {
    return this.rules.length
  }

  lint(document: DocumentNode): LintResult {
    this.messages = []

    for (const Rule of this.rules) {
      const rule = new Rule()
      const ruleMessages = rule.check(document)

      this.messages.push(...ruleMessages)
    }

    const errors = this.messages.filter(message => message.severity === "error").length
    const warnings = this.messages.filter(message => message.severity === "warning").length

    return {
      messages: this.messages,
      errors,
      warnings
    }
  }
}<|MERGE_RESOLUTION|>--- conflicted
+++ resolved
@@ -1,19 +1,4 @@
-<<<<<<< HEAD
-import { ERBNoOutputControlFlow } from "./rules/erb-no-output-control-flow.js"
-import { HTMLTagNameLowercaseRule } from "./rules/html-tag-name-lowercase.js"
-import { HTMLNoDuplicateAttributesRule } from "./rules/html-no-duplicate-attributes.js"
-import { HTMLImgRequireAltRule } from "./rules/html-img-require-alt.js"
-import { HTMLAttributeValuesRequireQuotesRule } from "./rules/html-attribute-values-require-quotes.js"
-import { HTMLNoNestedLinksRule } from "./rules/html-no-nested-links.js"
-import { HTMLAttributeDoubleQuotesRule } from "./rules/html-attribute-double-quotes.js"
-import { HTMLBooleanAttributesNoValueRule } from "./rules/html-boolean-attributes-no-value.js"
-import { HTMLNoBlockInsideInlineRule } from "./rules/html-no-block-inside-inline.js"
-import { HTMLNoEmptyHeadingsRule } from "./rules/html-no-empty-headings.js"
-import { ERBRequireWhitespaceRule } from "./rules/erb-require-whitespace-inside-tags.js"
-
-=======
 import { defaultRules } from "./default-rules.js"
->>>>>>> 83522004
 import type { RuleClass, LintResult, LintMessage } from "./types.js"
 import type { DocumentNode } from "@herb-tools/core"
 
@@ -35,23 +20,7 @@
    * @returns Array of rule classes
    */
   private getDefaultRules(): RuleClass[] {
-<<<<<<< HEAD
-    return [
-      ERBNoOutputControlFlow,
-      ERBRequireWhitespaceRule,
-      HTMLTagNameLowercaseRule,
-      HTMLNoDuplicateAttributesRule,
-      HTMLImgRequireAltRule,
-      HTMLAttributeValuesRequireQuotesRule,
-      HTMLNoNestedLinksRule,
-      HTMLAttributeDoubleQuotesRule,
-      HTMLBooleanAttributesNoValueRule,
-      HTMLNoBlockInsideInlineRule,
-      HTMLNoEmptyHeadingsRule
-    ]
-=======
     return defaultRules
->>>>>>> 83522004
   }
 
   getRuleCount(): number {
