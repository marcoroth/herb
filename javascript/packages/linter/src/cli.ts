import { readFileSync, statSync } from "fs"
import { resolve, join } from "path"
import { glob } from "glob"
import { parseArgs } from "util"

import { Herb } from "@herb-tools/node-wasm"
import { Linter } from "./linter.js"

import { name, version } from "../package.json"
import { colorize, Highlighter } from "@herb-tools/highlighter"

import type { Diagnostic } from "@herb-tools/core"

export class CLI {
  private usage = `
  Usage: herb-lint [file|glob-pattern|directory] [options]

  Arguments:
    file             Single file to lint
    glob-pattern     Files to lint (defaults to **/*.html.erb)
    directory        Directory to lint (automatically appends **/*.html.erb)

  Options:
    -h, --help       show help
    -v, --version    show version
    --format         output format (simple|detailed) [default: detailed]
    --simple         use simple output format (shortcut for --format simple)
    --no-color       disable colored output
    --no-timing      hide timing information
`

  private formatOption: 'simple' | 'detailed' = 'detailed'
  private showTiming: boolean = true

  private pluralize(count: number, singular: string, plural?: string): string {
    return count === 1 ? singular : (plural || `${singular}s`)
  }

  private parseArguments() {
    const { values, positionals } = parseArgs({
      args: process.argv.slice(2),
      options: {
        help: { type: 'boolean', short: 'h' },
        version: { type: 'boolean', short: 'v' },
        format: { type: 'string' },
        simple: { type: 'boolean' },
        'no-color': { type: 'boolean' },
        'no-timing': { type: 'boolean' }
      },
      allowPositionals: true
    })

    if (values.help) {
      console.log(this.usage)
      process.exit(0)
    }

    if (values.version) {
      console.log("Versions:")
      console.log(`  ${name}@${version}, ${Herb.version}`.split(", ").join("\n  "))
      process.exit(0)
    }

    if (values.format && (values.format === "detailed" || values.format === "simple")) {
      this.formatOption = values.format
    }

    if (values.simple) {
      this.formatOption = "simple"
    }

    if (values['no-color']) {
      process.env.NO_COLOR = "1"
    }

    if (values['no-timing']) {
      this.showTiming = false
    }

    return { values, positionals }
  }

  private getFilePattern(positionals: string[]): string {
    let pattern = positionals.length > 0 ? positionals[0] : "**/*.html.erb"

    try {
      const stat = statSync(pattern)
      if (stat.isDirectory()) {
        pattern = join(pattern, "**/*.html.erb")
      }
    } catch {
      // Not a file/directory, treat as glob pattern
    }

    return pattern
  }

  private async processFiles(files: string[]): Promise<{
    totalErrors: number,
    totalWarnings: number,
    filesWithIssues: number,
    ruleCount: number,
    allDiagnostics: Array<{filename: string, diagnostic: Diagnostic, content: string}>,
    ruleViolations: Map<string, { count: number, files: Set<string> }>
  }> {
    let totalErrors = 0
    let totalWarnings = 0
    let filesWithIssues = 0
    let ruleCount = 0
    const allDiagnostics: Array<{filename: string, diagnostic: Diagnostic, content: string}> = []
    const ruleViolations = new Map<string, { count: number, files: Set<string> }>()

    for (const filename of files) {
      const filePath = resolve(filename)
      const content = readFileSync(filePath, "utf-8")

      const parseResult = Herb.parse(content)

      if (parseResult.errors.length > 0) {
        console.error(`${colorize(filename, "cyan")} - ${colorize("Parse errors:", "brightRed")}`)

        for (const error of parseResult.errors) {
          console.error(`  ${colorize("✗", "brightRed")} ${error.message}`)
        }

        totalErrors++
        filesWithIssues++
        continue
      }

      const linter = new Linter()
      const lintResult = linter.lint(parseResult.value)

      // Get rule count on first file
      if (ruleCount === 0) {
        ruleCount = linter.getRuleCount()
      }

      if (lintResult.offenses.length === 0) {
        if (files.length === 1) {
          console.log(`${colorize("✓", "brightGreen")} ${colorize(filename, "cyan")} - ${colorize("No issues found", "green")}`)
        }
      } else {
        // Collect messages for later display
<<<<<<< HEAD
        for (const diagnostic of lintResult.messages) {
          allDiagnostics.push({ filename, diagnostic, content })
=======
        for (const message of lintResult.offenses) {
          allMessages.push({ filename, message, content })
>>>>>>> b852f37a

          const ruleData = ruleViolations.get(diagnostic.id) || { count: 0, files: new Set() }
          ruleData.count++
          ruleData.files.add(filename)
          ruleViolations.set(diagnostic.id, ruleData)
        }

        if (this.formatOption === 'simple') {
          console.log("")
          this.displaySimpleFormat(filename, lintResult.offenses)
        }

        totalErrors += lintResult.errors
        totalWarnings += lintResult.warnings
        filesWithIssues++
      }
    }

    return { totalErrors, totalWarnings, filesWithIssues, ruleCount, allDiagnostics, ruleViolations }
  }

<<<<<<< HEAD
  private displaySimpleFormat(filename: string, diagnostics: Diagnostic[]): void {
    console.log(`${colorize(filename, "cyan")}:`)

    for (const diagnostic of diagnostics) {
      const isError = diagnostic.severity === "error"
=======
  private displaySimpleFormat(filename: string, offenses: any[]): void {
    console.log(`${colorize(filename, "cyan")}:`)

    for (const message of offenses) {
      const isError = message.severity === "error"
>>>>>>> b852f37a
      const severity = isError ? colorize("✗", "brightRed") : colorize("⚠", "brightYellow")
      const rule = colorize(`(${diagnostic.id})`, "blue")
      const locationString = `${diagnostic.location.start.line}:${diagnostic.location.start.column}`
      const paddedLocation = locationString.padEnd(4) // Pad to 4 characters for alignment

      console.log(`  ${colorize(paddedLocation, "gray")} ${severity} ${diagnostic.message} ${rule}`)
    }

    console.log() // Add newline after each file
  }

  private async displayDetailedFormat(
    allDiagnostics: Array<{filename: string, diagnostic: Diagnostic, content: string}>,
    isSingleFile: boolean = false
  ): Promise<void> {
    if (this.formatOption === 'detailed' && allDiagnostics.length > 0) {
      if (isSingleFile) {
        // For single file, use inline diagnostics with syntax highlighting
        const { filename, content } = allDiagnostics[0]
        const diagnostics = allDiagnostics.map(item => item.diagnostic)

        const highlighter = new Highlighter('default')
        await highlighter.initialize()

        const highlighted = highlighter.highlight(filename, content, {
          diagnostics: diagnostics,
          splitDiagnostics: true, // Use split mode to show each diagnostic separately
          contextLines: 2
        })

        console.log(`\n${highlighted}`)
      } else {
        // For multiple files, show individual diagnostics with syntax highlighting
        const highlighter = new Highlighter('default')
        await highlighter.initialize()

        const totalMessageCount = allDiagnostics.length
        for (let i = 0; i < allDiagnostics.length; i++) {
          const { filename, diagnostic, content } = allDiagnostics[i]
          const formatted = highlighter.highlightDiagnostic(filename, diagnostic, content, { contextLines: 2 })
          console.log(`\n${formatted}`)

          const width = process.stdout.columns || 80
          const progressText = `[${i + 1}/${totalMessageCount}]`
          const rightPadding = 16
          const separatorLength = Math.max(0, width - progressText.length - 1 - rightPadding)
          const separator = '⎯'
          const leftSeparator = colorize(separator.repeat(separatorLength), "gray")
          const rightSeparator = colorize(separator.repeat(4), "gray")
          const progress = colorize(progressText, "gray")

          console.log(colorize(`${leftSeparator}  ${progress}`, "dim") + colorize(` ${rightSeparator}\n`, "dim"))
        }
      }
    }
  }

  private displayMostViolatedRules(ruleViolations: Map<string, { count: number, files: Set<string> }>, limit: number = 5): void {
    if (ruleViolations.size === 0) return

    const allRules = Array.from(ruleViolations.entries()).sort((a, b) => b[1].count - a[1].count)
    const displayedRules = allRules.slice(0, limit)
    const remainingRules = allRules.slice(limit)

    const title = ruleViolations.size <= limit ? "Rule violations:" : "Most violated rules:"
    console.log(` ${colorize(title, "bold")}`)

    for (const [rule, data] of displayedRules) {
      const fileCount = data.files.size
      const countText = `(${data.count} ${this.pluralize(data.count, "violation")} in ${fileCount} ${this.pluralize(fileCount, "file")})`
      console.log(`  ${colorize(rule, "gray")} ${colorize(colorize(countText, "gray"), "dim")}`)
    }

    if (remainingRules.length > 0) {
      const remainingViolationCount = remainingRules.reduce((sum, [_, data]) => sum + data.count, 0)
      const remainingRuleCount = remainingRules.length
      console.log(colorize(colorize(`\n  ...and ${remainingRuleCount} more ${this.pluralize(remainingRuleCount, "rule")} with ${remainingViolationCount} ${this.pluralize(remainingViolationCount, "violation")}`, "gray"), "dim"))
    }
  }

  private displaySummary(files: string[], totalErrors: number, totalWarnings: number, filesWithViolations: number, ruleCount: number, startTime: number, startDate: Date): void {
    console.log("\n")
    console.log(` ${colorize("Summary:", "bold")}`)

    // Calculate padding for alignment
    const labelWidth = 12 // Width for the longest label "Violations"
    const pad = (label: string) => label.padEnd(labelWidth)

    // Checked summary
    console.log(`  ${colorize(pad("Checked"), "gray")} ${colorize(`${files.length} ${this.pluralize(files.length, "file")}`, "cyan")}`)

    // Files summary (for multiple files)
    if (files.length > 1) {
      const filesChecked = files.length
      const filesClean = filesChecked - filesWithViolations

      let filesSummary = ""
      let shouldDim = false

      if (filesWithViolations > 0) {
        filesSummary = `${colorize(colorize(`${filesWithViolations} with violations`, "brightRed"), "bold")} | ${colorize(colorize(`${filesClean} clean`, "green"), "bold")} ${colorize(colorize(`(${filesChecked} total)`, "gray"), "dim")}`
      } else {
        filesSummary = `${colorize(colorize(`${filesChecked} clean`, "green"), "bold")} ${colorize(colorize(`(${filesChecked} total)`, "gray"), "dim")}`
        shouldDim = true
      }

      if (shouldDim) {
        console.log(colorize(`  ${colorize(pad("Files"), "gray")} ${filesSummary}`, "dim"))
      } else {
        console.log(`  ${colorize(pad("Files"), "gray")} ${filesSummary}`)
      }
    }

    // Violations summary with file count
    let violationsSummary = ""
    const parts = []

    // Build the main part with errors and warnings
    if (totalErrors > 0) {
      parts.push(colorize(colorize(`${totalErrors} ${this.pluralize(totalErrors, "error")}`, "brightRed"), "bold"))
    }

    if (totalWarnings > 0) {
      parts.push(colorize(colorize(`${totalWarnings} ${this.pluralize(totalWarnings, "warning")}`, "brightYellow"), "bold"))
    } else if (totalErrors > 0) {
      // Show 0 warnings when there are errors but no warnings
      parts.push(colorize(colorize(`${totalWarnings} ${this.pluralize(totalWarnings, "warning")}`, "green"), "bold"))
    }

    if (parts.length === 0) {
      violationsSummary = colorize(colorize("0 violations", "green"), "bold")
    } else {
      violationsSummary = parts.join(" | ")
      // Add total count and file count
      let detailText = ""

      const totalViolations = totalErrors + totalWarnings

      if (filesWithViolations > 0) {
        detailText = `${totalViolations} ${this.pluralize(totalViolations, "violation")} across ${filesWithViolations} ${this.pluralize(filesWithViolations, "file")}`
      }

      violationsSummary += ` ${colorize(colorize(`(${detailText})`, "gray"), "dim")}`
    }

    console.log(`  ${colorize(pad("Violations"), "gray")} ${violationsSummary}`)

    // Timing information (if enabled)
    if (this.showTiming) {
      const duration = Date.now() - startTime
      const timeString = startDate.toTimeString().split(' ')[0] // HH:MM:SS format

      console.log(`  ${colorize(pad("Start at"), "gray")} ${colorize(timeString, "cyan")}`)
      console.log(`  ${colorize(pad("Duration"), "gray")} ${colorize(`${duration}ms`, "cyan")} ${colorize(colorize(`(${ruleCount} ${this.pluralize(ruleCount, "rule")})`, "gray"), "dim")}`)
    }

    // Success message for all files clean
    if (filesWithViolations === 0 && files.length > 1) {
      console.log("")
      console.log(` ${colorize("✓", "brightGreen")} ${colorize("All files are clean!", "green")}`)
    }
  }

  async run() {
    const startTime = Date.now()
    const startDate = new Date()

    const { positionals } = this.parseArguments()

    try {
      await Herb.load()

      const pattern = this.getFilePattern(positionals)

      // Validate that we have a proper file pattern
      if (positionals.length === 0) {
        console.error("Please specify input file.")
        process.exit(1)
      }

      const files = await glob(pattern)

      if (files.length === 0) {
        console.log(`No files found matching pattern: ${pattern}`)
        process.exit(0)
      }

      const results = await this.processFiles(files)
      const { totalErrors, totalWarnings, filesWithIssues, ruleCount, allDiagnostics, ruleViolations } = results

      await this.displayDetailedFormat(allDiagnostics, files.length === 1)
      this.displayMostViolatedRules(ruleViolations)
      this.displaySummary(files, totalErrors, totalWarnings, filesWithIssues, ruleCount, startTime, startDate)

      if (totalErrors > 0) {
        process.exit(1)
      }

    } catch (error) {
      console.error(`Error:`, error)
      process.exit(1)
    }
  }
}<|MERGE_RESOLUTION|>--- conflicted
+++ resolved
@@ -142,18 +142,13 @@
         }
       } else {
         // Collect messages for later display
-<<<<<<< HEAD
-        for (const diagnostic of lintResult.messages) {
-          allDiagnostics.push({ filename, diagnostic, content })
-=======
-        for (const message of lintResult.offenses) {
-          allMessages.push({ filename, message, content })
->>>>>>> b852f37a
-
-          const ruleData = ruleViolations.get(diagnostic.id) || { count: 0, files: new Set() }
+        for (const offense of lintResult.offenses) {
+          allDiagnostics.push({ filename, diagnostic: offense, content })
+
+          const ruleData = ruleViolations.get(offense.rule) || { count: 0, files: new Set() }
           ruleData.count++
           ruleData.files.add(filename)
-          ruleViolations.set(diagnostic.id, ruleData)
+          ruleViolations.set(offense.rule, ruleData)
         }
 
         if (this.formatOption === 'simple') {
@@ -170,21 +165,13 @@
     return { totalErrors, totalWarnings, filesWithIssues, ruleCount, allDiagnostics, ruleViolations }
   }
 
-<<<<<<< HEAD
   private displaySimpleFormat(filename: string, diagnostics: Diagnostic[]): void {
     console.log(`${colorize(filename, "cyan")}:`)
 
     for (const diagnostic of diagnostics) {
       const isError = diagnostic.severity === "error"
-=======
-  private displaySimpleFormat(filename: string, offenses: any[]): void {
-    console.log(`${colorize(filename, "cyan")}:`)
-
-    for (const message of offenses) {
-      const isError = message.severity === "error"
->>>>>>> b852f37a
       const severity = isError ? colorize("✗", "brightRed") : colorize("⚠", "brightYellow")
-      const rule = colorize(`(${diagnostic.id})`, "blue")
+      const rule = colorize(`(${diagnostic.code})`, "blue")
       const locationString = `${diagnostic.location.start.line}:${diagnostic.location.start.column}`
       const paddedLocation = locationString.padEnd(4) // Pad to 4 characters for alignment
 
