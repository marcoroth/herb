import type { RuleClass } from "./types.js"

import { ERBNoEmptyTagsRule } from "./rules/erb-no-empty-tags.js"
import { ERBNoOutputControlFlow } from "./rules/erb-no-output-control-flow.js"
import { ERBRequireWhitespaceRule } from "./rules/erb-require-whitespace-inside-tags.js"
import { HTMLAnchorRequireHrefRule } from "./rules/html-anchor-require-href.js"
import { HTMLAttributeDoubleQuotesRule } from "./rules/html-attribute-double-quotes.js"
import { HTMLAttributeValuesRequireQuotesRule } from "./rules/html-attribute-values-require-quotes.js"
import { HTMLBooleanAttributesNoValueRule } from "./rules/html-boolean-attributes-no-value.js"
import { HTMLImgRequireAltRule } from "./rules/html-img-require-alt.js"
import { HTMLNoBlockInsideInlineRule } from "./rules/html-no-block-inside-inline.js"
import { HTMLNoDuplicateAttributesRule } from "./rules/html-no-duplicate-attributes.js"
import { HTMLNoEmptyHeadingsRule } from "./rules/html-no-empty-headings.js"
import { HTMLNoNestedLinksRule } from "./rules/html-no-nested-links.js"
import { HTMLTagNameLowercaseRule } from "./rules/html-tag-name-lowercase.js"


export const defaultRules: RuleClass[] = [
  ERBNoEmptyTagsRule,
  ERBNoOutputControlFlow,
<<<<<<< HEAD
  ERBRequireWhitespaceRule,
  HTMLTagNameLowercaseRule,
  HTMLNoDuplicateAttributesRule,
  HTMLImgRequireAltRule,
  HTMLAttributeValuesRequireQuotesRule,
  HTMLNoNestedLinksRule,
=======
  HTMLAnchorRequireHrefRule,
>>>>>>> b852f37a
  HTMLAttributeDoubleQuotesRule,
  HTMLAttributeValuesRequireQuotesRule,
  HTMLBooleanAttributesNoValueRule,
  HTMLImgRequireAltRule,
  HTMLNoBlockInsideInlineRule,
  HTMLNoDuplicateAttributesRule,
  HTMLNoEmptyHeadingsRule,
  HTMLNoNestedLinksRule,
  HTMLTagNameLowercaseRule,
]<|MERGE_RESOLUTION|>--- conflicted
+++ resolved
@@ -18,16 +18,8 @@
 export const defaultRules: RuleClass[] = [
   ERBNoEmptyTagsRule,
   ERBNoOutputControlFlow,
-<<<<<<< HEAD
   ERBRequireWhitespaceRule,
-  HTMLTagNameLowercaseRule,
-  HTMLNoDuplicateAttributesRule,
-  HTMLImgRequireAltRule,
-  HTMLAttributeValuesRequireQuotesRule,
-  HTMLNoNestedLinksRule,
-=======
   HTMLAnchorRequireHrefRule,
->>>>>>> b852f37a
   HTMLAttributeDoubleQuotesRule,
   HTMLAttributeValuesRequireQuotesRule,
   HTMLBooleanAttributesNoValueRule,
