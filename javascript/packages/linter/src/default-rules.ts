import type { RuleClass } from "./types.js"

import { ERBNoEmptyTagsRule } from "./rules/erb-no-empty-tags.js"
import { ERBNoOutputControlFlow } from "./rules/erb-no-output-control-flow.js"
import { ERBRequireWhitespaceRule } from "./rules/erb-require-whitespace-inside-tags.js"
import { HTMLAnchorRequireHrefRule } from "./rules/html-anchor-require-href.js"
import { HTMLAriaRoleHeadingRequiresLevelRule } from "./rules/html-aria-role-heading-requires-level.js"
import { HTMLAttributeDoubleQuotesRule } from "./rules/html-attribute-double-quotes.js"
import { HTMLAttributeValuesRequireQuotesRule } from "./rules/html-attribute-values-require-quotes.js"
import { HTMLBooleanAttributesNoValueRule } from "./rules/html-boolean-attributes-no-value.js"
import { HTMLImgRequireAltRule } from "./rules/html-img-require-alt.js"
import { HTMLNoBlockInsideInlineRule } from "./rules/html-no-block-inside-inline.js"
import { HTMLNoDuplicateAttributesRule } from "./rules/html-no-duplicate-attributes.js"
import { HTMLNoEmptyHeadingsRule } from "./rules/html-no-empty-headings.js"
import { HTMLNoNestedLinksRule } from "./rules/html-no-nested-links.js"
import { HTMLTagNameLowercaseRule } from "./rules/html-tag-name-lowercase.js"


export const defaultRules: RuleClass[] = [
  ERBNoEmptyTagsRule,
  ERBNoOutputControlFlow,
<<<<<<< HEAD
  HTMLAriaRoleHeadingRequiresLevelRule,
=======
  ERBRequireWhitespaceRule,
>>>>>>> 2cc149b5
  HTMLAnchorRequireHrefRule,
  HTMLAttributeDoubleQuotesRule,
  HTMLAttributeValuesRequireQuotesRule,
  HTMLBooleanAttributesNoValueRule,
  HTMLImgRequireAltRule,
  HTMLNoBlockInsideInlineRule,
  HTMLNoDuplicateAttributesRule,
  HTMLNoEmptyHeadingsRule,
  HTMLNoNestedLinksRule,
  HTMLTagNameLowercaseRule,
]<|MERGE_RESOLUTION|>--- conflicted
+++ resolved
@@ -19,11 +19,8 @@
 export const defaultRules: RuleClass[] = [
   ERBNoEmptyTagsRule,
   ERBNoOutputControlFlow,
-<<<<<<< HEAD
   HTMLAriaRoleHeadingRequiresLevelRule,
-=======
   ERBRequireWhitespaceRule,
->>>>>>> 2cc149b5
   HTMLAnchorRequireHrefRule,
   HTMLAttributeDoubleQuotesRule,
   HTMLAttributeValuesRequireQuotesRule,
