// Vitest Snapshot v1, https://vitest.dev/guide/snapshot.html

exports[`CLI Output Formatting > displays most violated rules with multiple violations 1`] = `
"[error] Add an \`href\` attribute to \`<a>\` to ensure it is focusable and accessible. (html-anchor-require-href)

test/fixtures/multiple-rule-violations.html.erb:5:3

      3 │ <div id=test1 class='' data-value=bar>
      4 │   <img />
  →   5 │   <a class="" class="">Link 1</a>
        │    ~
      6 │ </div>
      7 │

<<<<<<< HEAD
[error] Missing required \`alt\` attribute on \`<img>\` tag. Add \`alt=""\` for decorative images or \`alt="description"\` for informative images. (html-img-require-alt)
=======
⎯⎯⎯⎯⎯⎯⎯⎯⎯⎯⎯⎯⎯⎯⎯⎯⎯⎯⎯⎯⎯⎯⎯⎯⎯⎯⎯⎯⎯⎯⎯⎯⎯⎯⎯⎯⎯⎯⎯⎯⎯⎯⎯⎯⎯⎯⎯⎯⎯⎯⎯⎯⎯⎯⎯⎯⎯  [1/10] ⎯⎯⎯⎯


[error] Add an \`href\` attribute to \`<a>\` to ensure it is focusable and accessible. (html-anchor-require-href)
>>>>>>> b852f37a

test/fixtures/multiple-rule-violations.html.erb:10:1

      8 │ <h1></h1>
      9 │ 
  →  10 │ <a><a>Nested</a></a>
        │  ~
     11 │ 
     12 │ <div id="duplicate"></div>

⎯⎯⎯⎯⎯⎯⎯⎯⎯⎯⎯⎯⎯⎯⎯⎯⎯⎯⎯⎯⎯⎯⎯⎯⎯⎯⎯⎯⎯⎯⎯⎯⎯⎯⎯⎯⎯⎯⎯⎯⎯⎯⎯⎯⎯⎯⎯⎯⎯⎯⎯⎯⎯⎯⎯⎯⎯  [2/10] ⎯⎯⎯⎯


[error] Add an \`href\` attribute to \`<a>\` to ensure it is focusable and accessible. (html-anchor-require-href)

test/fixtures/multiple-rule-violations.html.erb:10:4

      8 │ <h1></h1>
      9 │ 
  →  10 │ <a><a>Nested</a></a>
        │     ~
     11 │ 
     12 │ <div id="duplicate"></div>

⎯⎯⎯⎯⎯⎯⎯⎯⎯⎯⎯⎯⎯⎯⎯⎯⎯⎯⎯⎯⎯⎯⎯⎯⎯⎯⎯⎯⎯⎯⎯⎯⎯⎯⎯⎯⎯⎯⎯⎯⎯⎯⎯⎯⎯⎯⎯⎯⎯⎯⎯⎯⎯⎯⎯⎯⎯  [3/10] ⎯⎯⎯⎯


[warning] Attribute \`class\` uses single quotes. Prefer double quotes for HTML attribute values: \`class="value"\`. (html-attribute-double-quotes)

test/fixtures/multiple-rule-violations.html.erb:3:20

      1 │ <!-- Multiple violations of same rules to test "Most violated rules" display -->
      2 │ 
  →   3 │ <div id=test1 class='' data-value=bar>
        │                     ~~
      4 │   <img />
      5 │   <a class="" class="">Link 1</a>

<<<<<<< HEAD
=======
⎯⎯⎯⎯⎯⎯⎯⎯⎯⎯⎯⎯⎯⎯⎯⎯⎯⎯⎯⎯⎯⎯⎯⎯⎯⎯⎯⎯⎯⎯⎯⎯⎯⎯⎯⎯⎯⎯⎯⎯⎯⎯⎯⎯⎯⎯⎯⎯⎯⎯⎯⎯⎯⎯⎯⎯⎯  [4/10] ⎯⎯⎯⎯


>>>>>>> b852f37a
[error] Attribute value should be quoted: \`id="value"\`. Always wrap attribute values in quotes. (html-attribute-values-require-quotes)

test/fixtures/multiple-rule-violations.html.erb:3:8

      1 │ <!-- Multiple violations of same rules to test "Most violated rules" display -->
      2 │ 
  →   3 │ <div id=test1 class='' data-value=bar>
        │         ~~~~~
      4 │   <img />
      5 │   <a class="" class="">Link 1</a>

<<<<<<< HEAD
=======
⎯⎯⎯⎯⎯⎯⎯⎯⎯⎯⎯⎯⎯⎯⎯⎯⎯⎯⎯⎯⎯⎯⎯⎯⎯⎯⎯⎯⎯⎯⎯⎯⎯⎯⎯⎯⎯⎯⎯⎯⎯⎯⎯⎯⎯⎯⎯⎯⎯⎯⎯⎯⎯⎯⎯⎯⎯  [5/10] ⎯⎯⎯⎯


>>>>>>> b852f37a
[error] Attribute value should be quoted: \`data-value="value"\`. Always wrap attribute values in quotes. (html-attribute-values-require-quotes)

test/fixtures/multiple-rule-violations.html.erb:3:34

      1 │ <!-- Multiple violations of same rules to test "Most violated rules" display -->
      2 │ 
  →   3 │ <div id=test1 class='' data-value=bar>
        │                                   ~~~
      4 │   <img />
      5 │   <a class="" class="">Link 1</a>

<<<<<<< HEAD
[error] Nested \`<a>\` elements are not allowed. Links cannot contain other links. (html-no-nested-links)
=======
⎯⎯⎯⎯⎯⎯⎯⎯⎯⎯⎯⎯⎯⎯⎯⎯⎯⎯⎯⎯⎯⎯⎯⎯⎯⎯⎯⎯⎯⎯⎯⎯⎯⎯⎯⎯⎯⎯⎯⎯⎯⎯⎯⎯⎯⎯⎯⎯⎯⎯⎯⎯⎯⎯⎯⎯⎯  [6/10] ⎯⎯⎯⎯


[error] Missing required \`alt\` attribute on \`<img>\` tag. Add \`alt=""\` for decorative images or \`alt="description"\` for informative images. (html-img-require-alt)
>>>>>>> b852f37a

test/fixtures/multiple-rule-violations.html.erb:4:3

      2 │ 
      3 │ <div id=test1 class='' data-value=bar>
  →   4 │   <img />
        │    ~~~
      5 │   <a class="" class="">Link 1</a>
      6 │ </div>

<<<<<<< HEAD
[warning] Attribute \`class\` uses single quotes. Prefer double quotes for HTML attribute values: \`class="value"\`. (html-attribute-double-quotes)
=======
⎯⎯⎯⎯⎯⎯⎯⎯⎯⎯⎯⎯⎯⎯⎯⎯⎯⎯⎯⎯⎯⎯⎯⎯⎯⎯⎯⎯⎯⎯⎯⎯⎯⎯⎯⎯⎯⎯⎯⎯⎯⎯⎯⎯⎯⎯⎯⎯⎯⎯⎯⎯⎯⎯⎯⎯⎯  [7/10] ⎯⎯⎯⎯


[error] Duplicate attribute \`class\` found on tag. Remove the duplicate occurrence. (html-no-duplicate-attributes)
>>>>>>> b852f37a

test/fixtures/multiple-rule-violations.html.erb:5:14

      3 │ <div id=test1 class='' data-value=bar>
      4 │   <img />
  →   5 │   <a class="" class="">Link 1</a>
        │               ~~~~~
      6 │ </div>
      7 │

<<<<<<< HEAD
=======
⎯⎯⎯⎯⎯⎯⎯⎯⎯⎯⎯⎯⎯⎯⎯⎯⎯⎯⎯⎯⎯⎯⎯⎯⎯⎯⎯⎯⎯⎯⎯⎯⎯⎯⎯⎯⎯⎯⎯⎯⎯⎯⎯⎯⎯⎯⎯⎯⎯⎯⎯⎯⎯⎯⎯⎯⎯  [8/10] ⎯⎯⎯⎯


>>>>>>> b852f37a
[error] Heading element \`<h1>\` must not be empty. Provide accessible text content for screen readers and SEO. (html-no-empty-headings)

test/fixtures/multiple-rule-violations.html.erb:8:0

      6 │ </div>
      7 │ 
  →   8 │ <h1></h1>
        │ ~~~~~~~~~
      9 │ 
     10 │ <a><a>Nested</a></a>

<<<<<<< HEAD
=======
⎯⎯⎯⎯⎯⎯⎯⎯⎯⎯⎯⎯⎯⎯⎯⎯⎯⎯⎯⎯⎯⎯⎯⎯⎯⎯⎯⎯⎯⎯⎯⎯⎯⎯⎯⎯⎯⎯⎯⎯⎯⎯⎯⎯⎯⎯⎯⎯⎯⎯⎯⎯⎯⎯⎯⎯⎯  [9/10] ⎯⎯⎯⎯


[error] Nested \`<a>\` elements are not allowed. Links cannot contain other links. (html-no-nested-links)

test/fixtures/multiple-rule-violations.html.erb:10:4

      8 │ <h1></h1>
      9 │ 
  →  10 │ <a><a>Nested</a></a>
        │     ~
     11 │ 
     12 │ <div id="duplicate"></div>

⎯⎯⎯⎯⎯⎯⎯⎯⎯⎯⎯⎯⎯⎯⎯⎯⎯⎯⎯⎯⎯⎯⎯⎯⎯⎯⎯⎯⎯⎯⎯⎯⎯⎯⎯⎯⎯⎯⎯⎯⎯⎯⎯⎯⎯⎯⎯⎯⎯⎯⎯⎯⎯⎯⎯⎯  [10/10] ⎯⎯⎯⎯

>>>>>>> b852f37a
 Most violated rules:
  html-anchor-require-href (3 violations in 1 file)
  html-attribute-values-require-quotes (2 violations in 1 file)
  html-attribute-double-quotes (1 violation in 1 file)
  html-img-require-alt (1 violation in 1 file)
  html-no-duplicate-attributes (1 violation in 1 file)

  ...and 2 more rules with 2 violations


 Summary:
  Checked      1 file
  Violations   9 errors | 1 warning (10 violations across 1 file)"
`;

exports[`CLI Output Formatting > displays rule violations when showing all rules 1`] = `
<<<<<<< HEAD
"[error] Missing required \`alt\` attribute on \`<img>\` tag. Add \`alt=""\` for decorative images or \`alt="description"\` for informative images. (html-img-require-alt)

test/fixtures/few-rule-violations.html.erb:3:3

      1 │ <!-- Just a few different rule violations to test "Rule violations:" vs "Most violated rules:" -->
      2 │ <div id=test class=foo>
  →   3 │   <img src=image.jpg>
        │    ~~~
      4 │ </div>
      5 │

[error] Attribute value should be quoted: \`id="value"\`. Always wrap attribute values in quotes. (html-attribute-values-require-quotes)
=======
"[error] Attribute value should be quoted: \`id="value"\`. Always wrap attribute values in quotes. (html-attribute-values-require-quotes)
>>>>>>> b852f37a

test/fixtures/few-rule-violations.html.erb:2:8

      1 │ <!-- Just a few different rule violations to test "Rule violations:" vs "Most violated rules:" -->
  →   2 │ <div id=test class=foo>
        │         ~~~~
      3 │   <img src=image.jpg>
      4 │ </div>

<<<<<<< HEAD
=======
⎯⎯⎯⎯⎯⎯⎯⎯⎯⎯⎯⎯⎯⎯⎯⎯⎯⎯⎯⎯⎯⎯⎯⎯⎯⎯⎯⎯⎯⎯⎯⎯⎯⎯⎯⎯⎯⎯⎯⎯⎯⎯⎯⎯⎯⎯⎯⎯⎯⎯⎯⎯⎯⎯⎯⎯⎯⎯  [1/5] ⎯⎯⎯⎯


>>>>>>> b852f37a
[error] Attribute value should be quoted: \`class="value"\`. Always wrap attribute values in quotes. (html-attribute-values-require-quotes)

test/fixtures/few-rule-violations.html.erb:2:19

      1 │ <!-- Just a few different rule violations to test "Rule violations:" vs "Most violated rules:" -->
  →   2 │ <div id=test class=foo>
        │                    ~~~
      3 │   <img src=image.jpg>
      4 │ </div>

<<<<<<< HEAD
=======
⎯⎯⎯⎯⎯⎯⎯⎯⎯⎯⎯⎯⎯⎯⎯⎯⎯⎯⎯⎯⎯⎯⎯⎯⎯⎯⎯⎯⎯⎯⎯⎯⎯⎯⎯⎯⎯⎯⎯⎯⎯⎯⎯⎯⎯⎯⎯⎯⎯⎯⎯⎯⎯⎯⎯⎯⎯⎯  [2/5] ⎯⎯⎯⎯


>>>>>>> b852f37a
[error] Attribute value should be quoted: \`src="value"\`. Always wrap attribute values in quotes. (html-attribute-values-require-quotes)

test/fixtures/few-rule-violations.html.erb:3:11

      1 │ <!-- Just a few different rule violations to test "Rule violations:" vs "Most violated rules:" -->
      2 │ <div id=test class=foo>
  →   3 │   <img src=image.jpg>
        │            ~~~~~
      4 │ </div>
      5 │

<<<<<<< HEAD
=======
⎯⎯⎯⎯⎯⎯⎯⎯⎯⎯⎯⎯⎯⎯⎯⎯⎯⎯⎯⎯⎯⎯⎯⎯⎯⎯⎯⎯⎯⎯⎯⎯⎯⎯⎯⎯⎯⎯⎯⎯⎯⎯⎯⎯⎯⎯⎯⎯⎯⎯⎯⎯⎯⎯⎯⎯⎯⎯  [3/5] ⎯⎯⎯⎯


[error] Missing required \`alt\` attribute on \`<img>\` tag. Add \`alt=""\` for decorative images or \`alt="description"\` for informative images. (html-img-require-alt)

test/fixtures/few-rule-violations.html.erb:3:3

      1 │ <!-- Just a few different rule violations to test "Rule violations:" vs "Most violated rules:" -->
      2 │ <div id=test class=foo>
  →   3 │   <img src=image.jpg>
        │    ~~~
      4 │ </div>
      5 │

⎯⎯⎯⎯⎯⎯⎯⎯⎯⎯⎯⎯⎯⎯⎯⎯⎯⎯⎯⎯⎯⎯⎯⎯⎯⎯⎯⎯⎯⎯⎯⎯⎯⎯⎯⎯⎯⎯⎯⎯⎯⎯⎯⎯⎯⎯⎯⎯⎯⎯⎯⎯⎯⎯⎯⎯⎯⎯  [4/5] ⎯⎯⎯⎯


>>>>>>> b852f37a
[error] Heading element \`<h1>\` must not be empty. Provide accessible text content for screen readers and SEO. (html-no-empty-headings)

test/fixtures/few-rule-violations.html.erb:6:0

      4 │ </div>
      5 │ 
  →   6 │ <h1></h1>
        │ ~~~~~~~~~
      7 │ 
      8 │ <div id="duplicate"></div>

 Rule violations:
  html-attribute-values-require-quotes (3 violations in 1 file)
  html-img-require-alt (1 violation in 1 file)
  html-no-empty-headings (1 violation in 1 file)


 Summary:
  Checked      1 file
  Violations   5 errors | 0 warnings (5 violations across 1 file)"
`;

exports[`CLI Output Formatting > formats detailed error output correctly 1`] = `
"[error] Missing required \`alt\` attribute on \`<img>\` tag. Add \`alt=""\` for decorative images or \`alt="description"\` for informative images. (html-img-require-alt)

test/fixtures/test-file-with-errors.html.erb:3:3

      1 │ <div>
      2 │   <SPAN>Test content</SPAN>
  →   3 │   <img src="test.jpg">
        │    ~~~
      4 │ </div>
      5 │

[error] Tag name \`SPAN\` should be lowercase. Use \`span\` instead. (html-tag-name-lowercase)

test/fixtures/test-file-with-errors.html.erb:2:3

      1 │ <div>
  →   2 │   <SPAN>Test content</SPAN>
        │    ~~~~
      3 │   <img src="test.jpg">
      4 │ </div>

<<<<<<< HEAD
[error] Missing required \`alt\` attribute on \`<img>\` tag. Add \`alt=""\` for decorative images or \`alt="description"\` for informative images. (html-img-require-alt)
=======
⎯⎯⎯⎯⎯⎯⎯⎯⎯⎯⎯⎯⎯⎯⎯⎯⎯⎯⎯⎯⎯⎯⎯⎯⎯⎯⎯⎯⎯⎯⎯⎯⎯⎯⎯⎯⎯⎯⎯⎯⎯⎯⎯⎯⎯⎯⎯⎯⎯⎯⎯⎯⎯⎯⎯⎯⎯⎯  [2/3] ⎯⎯⎯⎯


[error] Tag name \`SPAN\` should be lowercase. Use \`span\` instead. (html-tag-name-lowercase)
>>>>>>> b852f37a

test/fixtures/test-file-with-errors.html.erb:2:22

      1 │ <div>
  →   2 │   <SPAN>Test content</SPAN>
        │                       ~~~~
      3 │   <img src="test.jpg">
      4 │ </div>

 Rule violations:
  html-tag-name-lowercase (2 violations in 1 file)
  html-img-require-alt (1 violation in 1 file)


 Summary:
  Checked      1 file
  Violations   3 errors | 0 warnings (3 violations across 1 file)"
`;

exports[`CLI Output Formatting > formats simple output correctly 1`] = `
"test/fixtures/test-file-simple.html.erb:
  2:3  ✗ Tag name \`SPAN\` should be lowercase. Use \`span\` instead. (html-tag-name-lowercase)
  2:22 ✗ Tag name \`SPAN\` should be lowercase. Use \`span\` instead. (html-tag-name-lowercase)

 Rule violations:
  html-tag-name-lowercase (2 violations in 1 file)


 Summary:
  Checked      1 file
  Violations   2 errors | 0 warnings (2 violations across 1 file)"
`;

exports[`CLI Output Formatting > formats success output correctly 1`] = `
"✓ test/fixtures/clean-file.html.erb - No issues found


 Summary:
  Checked      1 file
  Violations   0 violations"
`;

exports[`CLI Output Formatting > handles multiple errors correctly 1`] = `
"[error] Tag name \`SPAN\` should be lowercase. Use \`span\` instead. (html-tag-name-lowercase)

test/fixtures/bad-file.html.erb:1:1

  →   1 │ <SPAN>Bad file</SPAN>
        │  ~~~~
      2 │

[error] Tag name \`SPAN\` should be lowercase. Use \`span\` instead. (html-tag-name-lowercase)

test/fixtures/bad-file.html.erb:1:16

  →   1 │ <SPAN>Bad file</SPAN>
        │                 ~~~~
      2 │

 Rule violations:
  html-tag-name-lowercase (2 violations in 1 file)


 Summary:
  Checked      1 file
  Violations   2 errors | 0 warnings (2 violations across 1 file)"
`;<|MERGE_RESOLUTION|>--- conflicted
+++ resolved
@@ -12,22 +12,18 @@
       6 │ </div>
       7 │
 
-<<<<<<< HEAD
-[error] Missing required \`alt\` attribute on \`<img>\` tag. Add \`alt=""\` for decorative images or \`alt="description"\` for informative images. (html-img-require-alt)
-=======
 ⎯⎯⎯⎯⎯⎯⎯⎯⎯⎯⎯⎯⎯⎯⎯⎯⎯⎯⎯⎯⎯⎯⎯⎯⎯⎯⎯⎯⎯⎯⎯⎯⎯⎯⎯⎯⎯⎯⎯⎯⎯⎯⎯⎯⎯⎯⎯⎯⎯⎯⎯⎯⎯⎯⎯⎯⎯  [1/10] ⎯⎯⎯⎯
 
 
 [error] Add an \`href\` attribute to \`<a>\` to ensure it is focusable and accessible. (html-anchor-require-href)
->>>>>>> b852f37a
 
 test/fixtures/multiple-rule-violations.html.erb:10:1
 
       8 │ <h1></h1>
-      9 │ 
+      9 │
   →  10 │ <a><a>Nested</a></a>
         │  ~
-     11 │ 
+     11 │
      12 │ <div id="duplicate"></div>
 
 ⎯⎯⎯⎯⎯⎯⎯⎯⎯⎯⎯⎯⎯⎯⎯⎯⎯⎯⎯⎯⎯⎯⎯⎯⎯⎯⎯⎯⎯⎯⎯⎯⎯⎯⎯⎯⎯⎯⎯⎯⎯⎯⎯⎯⎯⎯⎯⎯⎯⎯⎯⎯⎯⎯⎯⎯⎯  [2/10] ⎯⎯⎯⎯
@@ -38,10 +34,10 @@
 test/fixtures/multiple-rule-violations.html.erb:10:4
 
       8 │ <h1></h1>
-      9 │ 
+      9 │
   →  10 │ <a><a>Nested</a></a>
         │     ~
-     11 │ 
+     11 │
      12 │ <div id="duplicate"></div>
 
 ⎯⎯⎯⎯⎯⎯⎯⎯⎯⎯⎯⎯⎯⎯⎯⎯⎯⎯⎯⎯⎯⎯⎯⎯⎯⎯⎯⎯⎯⎯⎯⎯⎯⎯⎯⎯⎯⎯⎯⎯⎯⎯⎯⎯⎯⎯⎯⎯⎯⎯⎯⎯⎯⎯⎯⎯⎯  [3/10] ⎯⎯⎯⎯
@@ -52,72 +48,58 @@
 test/fixtures/multiple-rule-violations.html.erb:3:20
 
       1 │ <!-- Multiple violations of same rules to test "Most violated rules" display -->
-      2 │ 
+      2 │
   →   3 │ <div id=test1 class='' data-value=bar>
         │                     ~~
       4 │   <img />
       5 │   <a class="" class="">Link 1</a>
 
-<<<<<<< HEAD
-=======
 ⎯⎯⎯⎯⎯⎯⎯⎯⎯⎯⎯⎯⎯⎯⎯⎯⎯⎯⎯⎯⎯⎯⎯⎯⎯⎯⎯⎯⎯⎯⎯⎯⎯⎯⎯⎯⎯⎯⎯⎯⎯⎯⎯⎯⎯⎯⎯⎯⎯⎯⎯⎯⎯⎯⎯⎯⎯  [4/10] ⎯⎯⎯⎯
 
 
->>>>>>> b852f37a
 [error] Attribute value should be quoted: \`id="value"\`. Always wrap attribute values in quotes. (html-attribute-values-require-quotes)
 
 test/fixtures/multiple-rule-violations.html.erb:3:8
 
       1 │ <!-- Multiple violations of same rules to test "Most violated rules" display -->
-      2 │ 
+      2 │
   →   3 │ <div id=test1 class='' data-value=bar>
         │         ~~~~~
       4 │   <img />
       5 │   <a class="" class="">Link 1</a>
 
-<<<<<<< HEAD
-=======
 ⎯⎯⎯⎯⎯⎯⎯⎯⎯⎯⎯⎯⎯⎯⎯⎯⎯⎯⎯⎯⎯⎯⎯⎯⎯⎯⎯⎯⎯⎯⎯⎯⎯⎯⎯⎯⎯⎯⎯⎯⎯⎯⎯⎯⎯⎯⎯⎯⎯⎯⎯⎯⎯⎯⎯⎯⎯  [5/10] ⎯⎯⎯⎯
 
 
->>>>>>> b852f37a
 [error] Attribute value should be quoted: \`data-value="value"\`. Always wrap attribute values in quotes. (html-attribute-values-require-quotes)
 
 test/fixtures/multiple-rule-violations.html.erb:3:34
 
       1 │ <!-- Multiple violations of same rules to test "Most violated rules" display -->
-      2 │ 
+      2 │
   →   3 │ <div id=test1 class='' data-value=bar>
         │                                   ~~~
       4 │   <img />
       5 │   <a class="" class="">Link 1</a>
 
-<<<<<<< HEAD
-[error] Nested \`<a>\` elements are not allowed. Links cannot contain other links. (html-no-nested-links)
-=======
 ⎯⎯⎯⎯⎯⎯⎯⎯⎯⎯⎯⎯⎯⎯⎯⎯⎯⎯⎯⎯⎯⎯⎯⎯⎯⎯⎯⎯⎯⎯⎯⎯⎯⎯⎯⎯⎯⎯⎯⎯⎯⎯⎯⎯⎯⎯⎯⎯⎯⎯⎯⎯⎯⎯⎯⎯⎯  [6/10] ⎯⎯⎯⎯
 
 
 [error] Missing required \`alt\` attribute on \`<img>\` tag. Add \`alt=""\` for decorative images or \`alt="description"\` for informative images. (html-img-require-alt)
->>>>>>> b852f37a
 
 test/fixtures/multiple-rule-violations.html.erb:4:3
 
-      2 │ 
+      2 │
       3 │ <div id=test1 class='' data-value=bar>
   →   4 │   <img />
         │    ~~~
       5 │   <a class="" class="">Link 1</a>
       6 │ </div>
 
-<<<<<<< HEAD
-[warning] Attribute \`class\` uses single quotes. Prefer double quotes for HTML attribute values: \`class="value"\`. (html-attribute-double-quotes)
-=======
 ⎯⎯⎯⎯⎯⎯⎯⎯⎯⎯⎯⎯⎯⎯⎯⎯⎯⎯⎯⎯⎯⎯⎯⎯⎯⎯⎯⎯⎯⎯⎯⎯⎯⎯⎯⎯⎯⎯⎯⎯⎯⎯⎯⎯⎯⎯⎯⎯⎯⎯⎯⎯⎯⎯⎯⎯⎯  [7/10] ⎯⎯⎯⎯
 
 
 [error] Duplicate attribute \`class\` found on tag. Remove the duplicate occurrence. (html-no-duplicate-attributes)
->>>>>>> b852f37a
 
 test/fixtures/multiple-rule-violations.html.erb:5:14
 
@@ -128,25 +110,20 @@
       6 │ </div>
       7 │
 
-<<<<<<< HEAD
-=======
 ⎯⎯⎯⎯⎯⎯⎯⎯⎯⎯⎯⎯⎯⎯⎯⎯⎯⎯⎯⎯⎯⎯⎯⎯⎯⎯⎯⎯⎯⎯⎯⎯⎯⎯⎯⎯⎯⎯⎯⎯⎯⎯⎯⎯⎯⎯⎯⎯⎯⎯⎯⎯⎯⎯⎯⎯⎯  [8/10] ⎯⎯⎯⎯
 
 
->>>>>>> b852f37a
 [error] Heading element \`<h1>\` must not be empty. Provide accessible text content for screen readers and SEO. (html-no-empty-headings)
 
 test/fixtures/multiple-rule-violations.html.erb:8:0
 
       6 │ </div>
-      7 │ 
+      7 │
   →   8 │ <h1></h1>
         │ ~~~~~~~~~
-      9 │ 
+      9 │
      10 │ <a><a>Nested</a></a>
 
-<<<<<<< HEAD
-=======
 ⎯⎯⎯⎯⎯⎯⎯⎯⎯⎯⎯⎯⎯⎯⎯⎯⎯⎯⎯⎯⎯⎯⎯⎯⎯⎯⎯⎯⎯⎯⎯⎯⎯⎯⎯⎯⎯⎯⎯⎯⎯⎯⎯⎯⎯⎯⎯⎯⎯⎯⎯⎯⎯⎯⎯⎯⎯  [9/10] ⎯⎯⎯⎯
 
 
@@ -155,15 +132,14 @@
 test/fixtures/multiple-rule-violations.html.erb:10:4
 
       8 │ <h1></h1>
-      9 │ 
+      9 │
   →  10 │ <a><a>Nested</a></a>
         │     ~
-     11 │ 
+     11 │
      12 │ <div id="duplicate"></div>
 
 ⎯⎯⎯⎯⎯⎯⎯⎯⎯⎯⎯⎯⎯⎯⎯⎯⎯⎯⎯⎯⎯⎯⎯⎯⎯⎯⎯⎯⎯⎯⎯⎯⎯⎯⎯⎯⎯⎯⎯⎯⎯⎯⎯⎯⎯⎯⎯⎯⎯⎯⎯⎯⎯⎯⎯⎯  [10/10] ⎯⎯⎯⎯
 
->>>>>>> b852f37a
  Most violated rules:
   html-anchor-require-href (3 violations in 1 file)
   html-attribute-values-require-quotes (2 violations in 1 file)
@@ -180,8 +156,47 @@
 `;
 
 exports[`CLI Output Formatting > displays rule violations when showing all rules 1`] = `
-<<<<<<< HEAD
-"[error] Missing required \`alt\` attribute on \`<img>\` tag. Add \`alt=""\` for decorative images or \`alt="description"\` for informative images. (html-img-require-alt)
+"[error] Attribute value should be quoted: \`id="value"\`. Always wrap attribute values in quotes. (html-attribute-values-require-quotes)
+
+test/fixtures/few-rule-violations.html.erb:2:8
+
+      1 │ <!-- Just a few different rule violations to test "Rule violations:" vs "Most violated rules:" -->
+  →   2 │ <div id=test class=foo>
+        │         ~~~~
+      3 │   <img src=image.jpg>
+      4 │ </div>
+
+⎯⎯⎯⎯⎯⎯⎯⎯⎯⎯⎯⎯⎯⎯⎯⎯⎯⎯⎯⎯⎯⎯⎯⎯⎯⎯⎯⎯⎯⎯⎯⎯⎯⎯⎯⎯⎯⎯⎯⎯⎯⎯⎯⎯⎯⎯⎯⎯⎯⎯⎯⎯⎯⎯⎯⎯⎯⎯  [1/5] ⎯⎯⎯⎯
+
+
+[error] Attribute value should be quoted: \`class="value"\`. Always wrap attribute values in quotes. (html-attribute-values-require-quotes)
+
+test/fixtures/few-rule-violations.html.erb:2:19
+
+      1 │ <!-- Just a few different rule violations to test "Rule violations:" vs "Most violated rules:" -->
+  →   2 │ <div id=test class=foo>
+        │                    ~~~
+      3 │   <img src=image.jpg>
+      4 │ </div>
+
+⎯⎯⎯⎯⎯⎯⎯⎯⎯⎯⎯⎯⎯⎯⎯⎯⎯⎯⎯⎯⎯⎯⎯⎯⎯⎯⎯⎯⎯⎯⎯⎯⎯⎯⎯⎯⎯⎯⎯⎯⎯⎯⎯⎯⎯⎯⎯⎯⎯⎯⎯⎯⎯⎯⎯⎯⎯⎯  [2/5] ⎯⎯⎯⎯
+
+
+[error] Attribute value should be quoted: \`src="value"\`. Always wrap attribute values in quotes. (html-attribute-values-require-quotes)
+
+test/fixtures/few-rule-violations.html.erb:3:11
+
+      1 │ <!-- Just a few different rule violations to test "Rule violations:" vs "Most violated rules:" -->
+      2 │ <div id=test class=foo>
+  →   3 │   <img src=image.jpg>
+        │            ~~~~~
+      4 │ </div>
+      5 │
+
+⎯⎯⎯⎯⎯⎯⎯⎯⎯⎯⎯⎯⎯⎯⎯⎯⎯⎯⎯⎯⎯⎯⎯⎯⎯⎯⎯⎯⎯⎯⎯⎯⎯⎯⎯⎯⎯⎯⎯⎯⎯⎯⎯⎯⎯⎯⎯⎯⎯⎯⎯⎯⎯⎯⎯⎯⎯⎯  [3/5] ⎯⎯⎯⎯
+
+
+[error] Missing required \`alt\` attribute on \`<img>\` tag. Add \`alt=""\` for decorative images or \`alt="description"\` for informative images. (html-img-require-alt)
 
 test/fixtures/few-rule-violations.html.erb:3:3
 
@@ -192,81 +207,18 @@
       4 │ </div>
       5 │
 
-[error] Attribute value should be quoted: \`id="value"\`. Always wrap attribute values in quotes. (html-attribute-values-require-quotes)
-=======
-"[error] Attribute value should be quoted: \`id="value"\`. Always wrap attribute values in quotes. (html-attribute-values-require-quotes)
->>>>>>> b852f37a
-
-test/fixtures/few-rule-violations.html.erb:2:8
-
-      1 │ <!-- Just a few different rule violations to test "Rule violations:" vs "Most violated rules:" -->
-  →   2 │ <div id=test class=foo>
-        │         ~~~~
-      3 │   <img src=image.jpg>
-      4 │ </div>
-
-<<<<<<< HEAD
-=======
-⎯⎯⎯⎯⎯⎯⎯⎯⎯⎯⎯⎯⎯⎯⎯⎯⎯⎯⎯⎯⎯⎯⎯⎯⎯⎯⎯⎯⎯⎯⎯⎯⎯⎯⎯⎯⎯⎯⎯⎯⎯⎯⎯⎯⎯⎯⎯⎯⎯⎯⎯⎯⎯⎯⎯⎯⎯⎯  [1/5] ⎯⎯⎯⎯
-
-
->>>>>>> b852f37a
-[error] Attribute value should be quoted: \`class="value"\`. Always wrap attribute values in quotes. (html-attribute-values-require-quotes)
-
-test/fixtures/few-rule-violations.html.erb:2:19
-
-      1 │ <!-- Just a few different rule violations to test "Rule violations:" vs "Most violated rules:" -->
-  →   2 │ <div id=test class=foo>
-        │                    ~~~
-      3 │   <img src=image.jpg>
-      4 │ </div>
-
-<<<<<<< HEAD
-=======
-⎯⎯⎯⎯⎯⎯⎯⎯⎯⎯⎯⎯⎯⎯⎯⎯⎯⎯⎯⎯⎯⎯⎯⎯⎯⎯⎯⎯⎯⎯⎯⎯⎯⎯⎯⎯⎯⎯⎯⎯⎯⎯⎯⎯⎯⎯⎯⎯⎯⎯⎯⎯⎯⎯⎯⎯⎯⎯  [2/5] ⎯⎯⎯⎯
-
-
->>>>>>> b852f37a
-[error] Attribute value should be quoted: \`src="value"\`. Always wrap attribute values in quotes. (html-attribute-values-require-quotes)
-
-test/fixtures/few-rule-violations.html.erb:3:11
-
-      1 │ <!-- Just a few different rule violations to test "Rule violations:" vs "Most violated rules:" -->
-      2 │ <div id=test class=foo>
-  →   3 │   <img src=image.jpg>
-        │            ~~~~~
+⎯⎯⎯⎯⎯⎯⎯⎯⎯⎯⎯⎯⎯⎯⎯⎯⎯⎯⎯⎯⎯⎯⎯⎯⎯⎯⎯⎯⎯⎯⎯⎯⎯⎯⎯⎯⎯⎯⎯⎯⎯⎯⎯⎯⎯⎯⎯⎯⎯⎯⎯⎯⎯⎯⎯⎯⎯⎯  [4/5] ⎯⎯⎯⎯
+
+
+[error] Heading element \`<h1>\` must not be empty. Provide accessible text content for screen readers and SEO. (html-no-empty-headings)
+
+test/fixtures/few-rule-violations.html.erb:6:0
+
       4 │ </div>
       5 │
-
-<<<<<<< HEAD
-=======
-⎯⎯⎯⎯⎯⎯⎯⎯⎯⎯⎯⎯⎯⎯⎯⎯⎯⎯⎯⎯⎯⎯⎯⎯⎯⎯⎯⎯⎯⎯⎯⎯⎯⎯⎯⎯⎯⎯⎯⎯⎯⎯⎯⎯⎯⎯⎯⎯⎯⎯⎯⎯⎯⎯⎯⎯⎯⎯  [3/5] ⎯⎯⎯⎯
-
-
-[error] Missing required \`alt\` attribute on \`<img>\` tag. Add \`alt=""\` for decorative images or \`alt="description"\` for informative images. (html-img-require-alt)
-
-test/fixtures/few-rule-violations.html.erb:3:3
-
-      1 │ <!-- Just a few different rule violations to test "Rule violations:" vs "Most violated rules:" -->
-      2 │ <div id=test class=foo>
-  →   3 │   <img src=image.jpg>
-        │    ~~~
-      4 │ </div>
-      5 │
-
-⎯⎯⎯⎯⎯⎯⎯⎯⎯⎯⎯⎯⎯⎯⎯⎯⎯⎯⎯⎯⎯⎯⎯⎯⎯⎯⎯⎯⎯⎯⎯⎯⎯⎯⎯⎯⎯⎯⎯⎯⎯⎯⎯⎯⎯⎯⎯⎯⎯⎯⎯⎯⎯⎯⎯⎯⎯⎯  [4/5] ⎯⎯⎯⎯
-
-
->>>>>>> b852f37a
-[error] Heading element \`<h1>\` must not be empty. Provide accessible text content for screen readers and SEO. (html-no-empty-headings)
-
-test/fixtures/few-rule-violations.html.erb:6:0
-
-      4 │ </div>
-      5 │ 
   →   6 │ <h1></h1>
         │ ~~~~~~~~~
-      7 │ 
+      7 │
       8 │ <div id="duplicate"></div>
 
  Rule violations:
@@ -292,6 +244,9 @@
       4 │ </div>
       5 │
 
+⎯⎯⎯⎯⎯⎯⎯⎯⎯⎯⎯⎯⎯⎯⎯⎯⎯⎯⎯⎯⎯⎯⎯⎯⎯⎯⎯⎯⎯⎯⎯⎯⎯⎯⎯⎯⎯⎯⎯⎯⎯⎯⎯⎯⎯⎯⎯⎯⎯⎯⎯⎯⎯⎯⎯⎯⎯⎯  [1/3] ⎯⎯⎯⎯
+
+
 [error] Tag name \`SPAN\` should be lowercase. Use \`span\` instead. (html-tag-name-lowercase)
 
 test/fixtures/test-file-with-errors.html.erb:2:3
@@ -302,14 +257,10 @@
       3 │   <img src="test.jpg">
       4 │ </div>
 
-<<<<<<< HEAD
-[error] Missing required \`alt\` attribute on \`<img>\` tag. Add \`alt=""\` for decorative images or \`alt="description"\` for informative images. (html-img-require-alt)
-=======
 ⎯⎯⎯⎯⎯⎯⎯⎯⎯⎯⎯⎯⎯⎯⎯⎯⎯⎯⎯⎯⎯⎯⎯⎯⎯⎯⎯⎯⎯⎯⎯⎯⎯⎯⎯⎯⎯⎯⎯⎯⎯⎯⎯⎯⎯⎯⎯⎯⎯⎯⎯⎯⎯⎯⎯⎯⎯⎯  [2/3] ⎯⎯⎯⎯
 
 
 [error] Tag name \`SPAN\` should be lowercase. Use \`span\` instead. (html-tag-name-lowercase)
->>>>>>> b852f37a
 
 test/fixtures/test-file-with-errors.html.erb:2:22
 
@@ -319,6 +270,8 @@
       3 │   <img src="test.jpg">
       4 │ </div>
 
+⎯⎯⎯⎯⎯⎯⎯⎯⎯⎯⎯⎯⎯⎯⎯⎯⎯⎯⎯⎯⎯⎯⎯⎯⎯⎯⎯⎯⎯⎯⎯⎯⎯⎯⎯⎯⎯⎯⎯⎯⎯⎯⎯⎯⎯⎯⎯⎯⎯⎯⎯⎯⎯⎯⎯⎯⎯⎯  [3/3] ⎯⎯⎯⎯
+
  Rule violations:
   html-tag-name-lowercase (2 violations in 1 file)
   html-img-require-alt (1 violation in 1 file)
