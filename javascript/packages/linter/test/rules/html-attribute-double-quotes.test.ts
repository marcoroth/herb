--- conflicted
+++ resolved
@@ -29,15 +29,6 @@
     expect(lintResult.warnings).toBe(2)
     expect(lintResult.offenses).toHaveLength(2)
 
-<<<<<<< HEAD
-    expect(lintResult.messages[0].id).toBe("html-attribute-double-quotes")
-    expect(lintResult.messages[0].message).toBe('Attribute `type` uses single quotes. Prefer double quotes for HTML attribute values: `type="value"`.')
-    expect(lintResult.messages[0].severity).toBe("warning")
-
-    expect(lintResult.messages[1].id).toBe("html-attribute-double-quotes")
-    expect(lintResult.messages[1].message).toBe('Attribute `value` uses single quotes. Prefer double quotes for HTML attribute values: `value="value"`.')
-    expect(lintResult.messages[1].severity).toBe("warning")
-=======
     expect(lintResult.offenses[0].rule).toBe("html-attribute-double-quotes")
     expect(lintResult.offenses[0].message).toBe('Attribute `type` uses single quotes. Prefer double quotes for HTML attribute values: `type="value"`.')
     expect(lintResult.offenses[0].severity).toBe("warning")
@@ -45,7 +36,6 @@
     expect(lintResult.offenses[1].rule).toBe("html-attribute-double-quotes")
     expect(lintResult.offenses[1].message).toBe('Attribute `value` uses single quotes. Prefer double quotes for HTML attribute values: `value="value"`.')
     expect(lintResult.offenses[1].severity).toBe("warning")
->>>>>>> b852f37a
   })
 
   test("passes for mixed content with double quotes", () => {
