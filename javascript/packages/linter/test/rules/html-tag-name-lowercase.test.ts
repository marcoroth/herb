import { describe, test, expect, beforeAll } from "vitest"
import { Herb } from "@herb-tools/node-wasm"
import { Linter } from "../../src/linter.js"
import { HTMLTagNameLowercaseRule } from "../../src/rules/html-tag-name-lowercase.js"

describe("html-tag-name-lowercase", () => {
  beforeAll(async () => {
    await Herb.load()
  })

  test("passes for lowercase tag names", () => {
    const html = '<div class="container"><span>Hello</span></div>'
    const result = Herb.parse(html)
    const linter = new Linter([HTMLTagNameLowercaseRule])
    const lintResult = linter.lint(result.value)

    expect(lintResult.errors).toBe(0)
    expect(lintResult.warnings).toBe(0)
    expect(lintResult.offenses).toHaveLength(0)
  })

  test("fails for uppercase tag names", () => {
    const html = '<DIV class="container"><SPAN>Hello</SPAN></DIV>'
    const result = Herb.parse(html)
    const linter = new Linter([HTMLTagNameLowercaseRule])
    const lintResult = linter.lint(result.value)

    expect(lintResult.errors).toBe(4) // DIV open, DIV close, SPAN open, SPAN close
    expect(lintResult.warnings).toBe(0)
    expect(lintResult.offenses).toHaveLength(4)

<<<<<<< HEAD
    expect(lintResult.messages[0].id).toBe("html-tag-name-lowercase")
    expect(lintResult.messages[0].message).toBe('Tag name `DIV` should be lowercase. Use `div` instead.')
    expect(lintResult.messages[0].severity).toBe("error")
=======
    expect(lintResult.offenses[0].rule).toBe("html-tag-name-lowercase")
    expect(lintResult.offenses[0].message).toBe('Tag name `DIV` should be lowercase. Use `div` instead.')
    expect(lintResult.offenses[0].severity).toBe("error")
>>>>>>> b852f37a
  })

  test("fails for mixed case tag names", () => {
    const html = '<Div class="container"><Span>Hello</Span></Div>'
    const result = Herb.parse(html)
    const linter = new Linter([HTMLTagNameLowercaseRule])
    const lintResult = linter.lint(result.value)

    expect(lintResult.errors).toBe(4)
    expect(lintResult.warnings).toBe(0)
    expect(lintResult.offenses).toHaveLength(4)

    expect(lintResult.offenses[0].message).toBe('Tag name `Div` should be lowercase. Use `div` instead.')
  })

  test("handles self-closing tags", () => {
    const html = '<IMG src="photo.jpg" />'
    const result = Herb.parse(html)
    const linter = new Linter([HTMLTagNameLowercaseRule])
    const lintResult = linter.lint(result.value)

    expect(lintResult.errors).toBe(1)
    expect(lintResult.offenses[0].message).toBe('Tag name `IMG` should be lowercase. Use `img` instead.')
  })

  test("passes for valid self-closing tags", () => {
    const html = '<img src="photo.jpg" />'
    const result = Herb.parse(html)
    const linter = new Linter([HTMLTagNameLowercaseRule])
    const lintResult = linter.lint(result.value)

    expect(lintResult.errors).toBe(0)
    expect(lintResult.warnings).toBe(0)
  })

  test.skip("handles ERB templates", () => {
    const html = '<div class="container"><%= content_tag(:DIV, "Hello world!") %></div>'
    const result = Herb.parse(html)
    const linter = new Linter([HTMLTagNameLowercaseRule])
    const lintResult = linter.lint(result.value)

    // Should only lint HTML tags, not Ruby code inside ERB
    expect(lintResult.errors).toBe(0)
    expect(lintResult.warnings).toBe(0)
  })

  test("handles common HTML5 elements", () => {
    const html = `
      <article>
        <header><h1>Title</h1></header>
        <section>
          <p>Content</p>
          <aside>Sidebar</aside>
        </section>
        <footer>Footer</footer>
      </article>
    `
    const result = Herb.parse(html)
    const linter = new Linter([HTMLTagNameLowercaseRule])
    const lintResult = linter.lint(result.value)

    expect(lintResult.errors).toBe(0)
    expect(lintResult.warnings).toBe(0)
  })

  test("fails for uppercase HTML5 elements", () => {
    const html = `
      <ARTICLE>
        <HEADER><H1>Title</H1></HEADER>
        <SECTION>
          <P>Content</P>
          <ASIDE>Sidebar</ASIDE>
        </SECTION>
        <FOOTER>Footer</FOOTER>
      </ARTICLE>
    `
    const result = Herb.parse(html)
    const linter = new Linter([HTMLTagNameLowercaseRule])
    const lintResult = linter.lint(result.value)

    expect(lintResult.errors).toBe(14)
    expect(lintResult.warnings).toBe(0)

    const errorMessages = lintResult.offenses.map(message => message.message)
    expect(errorMessages.some(msg => msg.includes('ARTICLE'))).toBe(true)
    expect(errorMessages.some(msg => msg.includes('HEADER'))).toBe(true)
    expect(errorMessages.some(msg => msg.includes('H1'))).toBe(true)
  })

  test("handles empty tags", () => {
    const html = '<div></div>'
    const result = Herb.parse(html)
    const linter = new Linter([HTMLTagNameLowercaseRule])
    const lintResult = linter.lint(result.value)

    expect(lintResult.errors).toBe(0)
    expect(lintResult.warnings).toBe(0)
  })

  test("handles nested ERB within HTML", () => {
    const html = `
      <div class="<%= user.active? ? 'active' : 'inactive' %>">
        <h1><%= user.name %></h1>
        <% if user.admin? %>
          <span class="admin-badge">Admin</span>
        <% end %>
      </div>
    `
    const result = Herb.parse(html)
    const linter = new Linter([HTMLTagNameLowercaseRule])
    const lintResult = linter.lint(result.value)

    expect(lintResult.errors).toBe(0)
    expect(lintResult.warnings).toBe(0)
  })
})<|MERGE_RESOLUTION|>--- conflicted
+++ resolved
@@ -29,15 +29,9 @@
     expect(lintResult.warnings).toBe(0)
     expect(lintResult.offenses).toHaveLength(4)
 
-<<<<<<< HEAD
-    expect(lintResult.messages[0].id).toBe("html-tag-name-lowercase")
-    expect(lintResult.messages[0].message).toBe('Tag name `DIV` should be lowercase. Use `div` instead.')
-    expect(lintResult.messages[0].severity).toBe("error")
-=======
     expect(lintResult.offenses[0].rule).toBe("html-tag-name-lowercase")
     expect(lintResult.offenses[0].message).toBe('Tag name `DIV` should be lowercase. Use `div` instead.')
     expect(lintResult.offenses[0].severity).toBe("error")
->>>>>>> b852f37a
   })
 
   test("fails for mixed case tag names", () => {
