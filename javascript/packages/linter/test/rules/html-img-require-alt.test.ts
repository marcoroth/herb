import { describe, test, expect, beforeAll } from "vitest"
import { Herb } from "@herb-tools/node-wasm"
import { Linter } from "../../src/linter.js"
import { HTMLImgRequireAltRule } from "../../src/rules/html-img-require-alt.js"

describe("html-img-require-alt", () => {
  beforeAll(async () => {
    await Herb.load()
  })

  test("passes for img with alt attribute", () => {
    const html = '<img src="/logo.png" alt="Company logo">'
    const result = Herb.parse(html)
    const linter = new Linter([HTMLImgRequireAltRule])
    const lintResult = linter.lint(result.value)

    expect(lintResult.errors).toBe(0)
    expect(lintResult.warnings).toBe(0)
    expect(lintResult.offenses).toHaveLength(0)
  })

  test("passes for img with empty alt attribute", () => {
    const html = '<img src="/divider.png" alt="">'
    const result = Herb.parse(html)
    const linter = new Linter([HTMLImgRequireAltRule])
    const lintResult = linter.lint(result.value)

    expect(lintResult.errors).toBe(0)
    expect(lintResult.warnings).toBe(0)
    expect(lintResult.offenses).toHaveLength(0)
  })

  test("fails for img without alt attribute", () => {
    const html = '<img src="/logo.png">'
    const result = Herb.parse(html)
    const linter = new Linter([HTMLImgRequireAltRule])
    const lintResult = linter.lint(result.value)

    expect(lintResult.errors).toBe(1)
    expect(lintResult.warnings).toBe(0)
    expect(lintResult.offenses).toHaveLength(1)

<<<<<<< HEAD
    expect(lintResult.messages[0].id).toBe("html-img-require-alt")
    expect(lintResult.messages[0].message).toBe('Missing required `alt` attribute on `<img>` tag. Add `alt=""` for decorative images or `alt="description"` for informative images.')
    expect(lintResult.messages[0].severity).toBe("error")
=======
    expect(lintResult.offenses[0].rule).toBe("html-img-require-alt")
    expect(lintResult.offenses[0].message).toBe('Missing required `alt` attribute on `<img>` tag. Add `alt=""` for decorative images or `alt="description"` for informative images.')
    expect(lintResult.offenses[0].severity).toBe("error")
>>>>>>> b852f37a
  })

  test("fails for multiple img tags without alt", () => {
    const html = '<img src="/logo.png"><img src="/banner.jpg">'
    const result = Herb.parse(html)
    const linter = new Linter([HTMLImgRequireAltRule])
    const lintResult = linter.lint(result.value)

    expect(lintResult.errors).toBe(2)
    expect(lintResult.warnings).toBe(0)
    expect(lintResult.offenses).toHaveLength(2)
  })

  test("handles mixed case img tags", () => {
    const html = '<IMG src="/logo.png">'
    const result = Herb.parse(html)
    const linter = new Linter([HTMLImgRequireAltRule])
    const lintResult = linter.lint(result.value)

    expect(lintResult.errors).toBe(1)
    expect(lintResult.offenses[0].message).toBe('Missing required `alt` attribute on `<img>` tag. Add `alt=""` for decorative images or `alt="description"` for informative images.')
  })

  test("passes for img with ERB alt attribute", () => {
    const html = '<img src="/avatar.jpg" alt="<%= user.name %>\'s profile picture">'
    const result = Herb.parse(html)
    const linter = new Linter([HTMLImgRequireAltRule])
    const lintResult = linter.lint(result.value)

    expect(lintResult.errors).toBe(0)
    expect(lintResult.warnings).toBe(0)
  })

  test("ignores non-img tags", () => {
    const html = '<div src="/something.png"></div>'
    const result = Herb.parse(html)
    const linter = new Linter([HTMLImgRequireAltRule])
    const lintResult = linter.lint(result.value)

    expect(lintResult.errors).toBe(0)
    expect(lintResult.warnings).toBe(0)
  })

  test("handles self-closing img tags", () => {
    const html = '<img src="/logo.png" />'
    const result = Herb.parse(html)
    const linter = new Linter([HTMLImgRequireAltRule])
    const lintResult = linter.lint(result.value)

    expect(lintResult.errors).toBe(1)
    expect(lintResult.offenses[0].message).toBe('Missing required `alt` attribute on `<img>` tag. Add `alt=""` for decorative images or `alt="description"` for informative images.')
  })

  test("passes for case-insensitive alt attribute", () => {
    const html = '<img src="/logo.png" ALT="Logo">'
    const result = Herb.parse(html)
    const linter = new Linter([HTMLImgRequireAltRule])
    const lintResult = linter.lint(result.value)

    expect(lintResult.errors).toBe(0)
    expect(lintResult.warnings).toBe(0)
  })
})<|MERGE_RESOLUTION|>--- conflicted
+++ resolved
@@ -40,15 +40,9 @@
     expect(lintResult.warnings).toBe(0)
     expect(lintResult.offenses).toHaveLength(1)
 
-<<<<<<< HEAD
-    expect(lintResult.messages[0].id).toBe("html-img-require-alt")
-    expect(lintResult.messages[0].message).toBe('Missing required `alt` attribute on `<img>` tag. Add `alt=""` for decorative images or `alt="description"` for informative images.')
-    expect(lintResult.messages[0].severity).toBe("error")
-=======
     expect(lintResult.offenses[0].rule).toBe("html-img-require-alt")
     expect(lintResult.offenses[0].message).toBe('Missing required `alt` attribute on `<img>` tag. Add `alt=""` for decorative images or `alt="description"` for informative images.')
     expect(lintResult.offenses[0].severity).toBe("error")
->>>>>>> b852f37a
   })
 
   test("fails for multiple img tags without alt", () => {
