--- conflicted
+++ resolved
@@ -51,15 +51,9 @@
     expect(lintResult.warnings).toBe(0)
     expect(lintResult.offenses).toHaveLength(1)
 
-<<<<<<< HEAD
-    expect(lintResult.messages[0].id).toBe("html-no-empty-headings")
-    expect(lintResult.messages[0].message).toBe("Heading element `<h1>` must not be empty. Provide accessible text content for screen readers and SEO.")
-    expect(lintResult.messages[0].severity).toBe("error")
-=======
     expect(lintResult.offenses[0].rule).toBe("html-no-empty-headings")
     expect(lintResult.offenses[0].message).toBe("Heading element `<h1>` must not be empty. Provide accessible text content for screen readers and SEO.")
     expect(lintResult.offenses[0].severity).toBe("error")
->>>>>>> b852f37a
   })
 
   test("fails for heading with only whitespace", () => {
@@ -72,13 +66,8 @@
     expect(lintResult.warnings).toBe(0)
     expect(lintResult.offenses).toHaveLength(1)
 
-<<<<<<< HEAD
-    expect(lintResult.messages[0].id).toBe("html-no-empty-headings")
-    expect(lintResult.messages[0].message).toBe("Heading element `<h2>` must not be empty. Provide accessible text content for screen readers and SEO.")
-=======
     expect(lintResult.offenses[0].rule).toBe("html-no-empty-headings")
     expect(lintResult.offenses[0].message).toBe("Heading element `<h2>` must not be empty. Provide accessible text content for screen readers and SEO.")
->>>>>>> b852f37a
   })
 
   test("fails for self-closing heading", () => {
@@ -91,13 +80,8 @@
     expect(lintResult.warnings).toBe(0)
     expect(lintResult.offenses).toHaveLength(1)
 
-<<<<<<< HEAD
-    expect(lintResult.messages[0].id).toBe("html-no-empty-headings")
-    expect(lintResult.messages[0].message).toBe("Heading element `<h3>` must not be empty. Provide accessible text content for screen readers and SEO.")
-=======
     expect(lintResult.offenses[0].rule).toBe("html-no-empty-headings")
     expect(lintResult.offenses[0].message).toBe("Heading element `<h3>` must not be empty. Provide accessible text content for screen readers and SEO.")
->>>>>>> b852f37a
   })
 
   test("handles all heading levels h1-h6", () => {
@@ -187,15 +171,9 @@
     expect(lintResult.warnings).toBe(0)
     expect(lintResult.offenses).toHaveLength(1)
 
-<<<<<<< HEAD
-    expect(lintResult.messages[0].id).toBe("html-no-empty-headings")
-    expect(lintResult.messages[0].message).toBe('Heading element `<div role="heading">` must not be empty. Provide accessible text content for screen readers and SEO.')
-    expect(lintResult.messages[0].severity).toBe("error")
-=======
     expect(lintResult.offenses[0].rule).toBe("html-no-empty-headings")
     expect(lintResult.offenses[0].message).toBe('Heading element `<div role="heading">` must not be empty. Provide accessible text content for screen readers and SEO.')
     expect(lintResult.offenses[0].severity).toBe("error")
->>>>>>> b852f37a
   })
 
   test("fails for div with role='heading' containing only whitespace", () => {
@@ -259,15 +237,9 @@
     expect(lintResult.warnings).toBe(0)
     expect(lintResult.offenses).toHaveLength(1)
 
-<<<<<<< HEAD
-    expect(lintResult.messages[0].id).toBe("html-no-empty-headings")
-    expect(lintResult.messages[0].message).toBe("Heading element `<h1>` must not be empty. Provide accessible text content for screen readers and SEO.")
-    expect(lintResult.messages[0].severity).toBe("error")
-=======
     expect(lintResult.offenses[0].rule).toBe("html-no-empty-headings")
     expect(lintResult.offenses[0].message).toBe("Heading element `<h1>` must not be empty. Provide accessible text content for screen readers and SEO.")
     expect(lintResult.offenses[0].severity).toBe("error")
->>>>>>> b852f37a
   })
 
   test("fails for heading with mixed accessible and inaccessible content", () => {
