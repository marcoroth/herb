--- conflicted
+++ resolved
@@ -29,15 +29,9 @@
     expect(lintResult.warnings).toBe(0)
     expect(lintResult.offenses).toHaveLength(2)
 
-<<<<<<< HEAD
-    expect(lintResult.messages[0].id).toBe("html-attribute-values-require-quotes")
-    expect(lintResult.messages[0].message).toBe('Attribute value should be quoted: `id="value"`. Always wrap attribute values in quotes.')
-    expect(lintResult.messages[0].severity).toBe("error")
-=======
     expect(lintResult.offenses[0].rule).toBe("html-attribute-values-require-quotes")
     expect(lintResult.offenses[0].message).toBe('Attribute value should be quoted: `id="value"`. Always wrap attribute values in quotes.')
     expect(lintResult.offenses[0].severity).toBe("error")
->>>>>>> b852f37a
   })
 
   test("passes for single-quoted values", () => {
