import { describe, test, expect, beforeAll } from "vitest"
import { Herb } from "@herb-tools/node-wasm"
import { Linter } from "../../src/linter.js"
import { HTMLNoBlockInsideInlineRule } from "../../src/rules/html-no-block-inside-inline.js"

describe("html-no-block-inside-inline", () => {
  beforeAll(async () => {
    await Herb.load()
  })

  test("passes for inline elements containing other inline elements", () => {
    const html = '<span>Hello <strong>World</strong></span>'
    const result = Herb.parse(html)
    const linter = new Linter([HTMLNoBlockInsideInlineRule])
    const lintResult = linter.lint(result.value)

    expect(lintResult.errors).toBe(0)
    expect(lintResult.warnings).toBe(0)
    expect(lintResult.offenses).toHaveLength(0)
  })

  test("passes for block elements containing block elements", () => {
    const html = '<div><p>Paragraph inside div (valid)</p></div>'
    const result = Herb.parse(html)
    const linter = new Linter([HTMLNoBlockInsideInlineRule])
    const lintResult = linter.lint(result.value)

    expect(lintResult.errors).toBe(0)
    expect(lintResult.warnings).toBe(0)
    expect(lintResult.offenses).toHaveLength(0)
  })

  test("fails for div inside span", () => {
    const html = '<span><div>Invalid block inside span</div></span>'
    const result = Herb.parse(html)
    const linter = new Linter([HTMLNoBlockInsideInlineRule])
    const lintResult = linter.lint(result.value)

    expect(lintResult.errors).toBe(1)
    expect(lintResult.warnings).toBe(0)
    expect(lintResult.offenses).toHaveLength(1)

<<<<<<< HEAD
    expect(lintResult.messages[0].id).toBe("html-no-block-inside-inline")
    expect(lintResult.messages[0].message).toBe('Block-level element `<div>` cannot be placed inside inline element `<span>`.')
    expect(lintResult.messages[0].severity).toBe("error")
=======
    expect(lintResult.offenses[0].rule).toBe("html-no-block-inside-inline")
    expect(lintResult.offenses[0].message).toBe('Block-level element `<div>` cannot be placed inside inline element `<span>`.')
    expect(lintResult.offenses[0].severity).toBe("error")
>>>>>>> b852f37a
  })

  test("fails for paragraph inside span", () => {
    const html = '<span><p>Paragraph inside span (invalid)</p></span>'
    const result = Herb.parse(html)
    const linter = new Linter([HTMLNoBlockInsideInlineRule])
    const lintResult = linter.lint(result.value)

    expect(lintResult.errors).toBe(1)
    expect(lintResult.warnings).toBe(0)
    expect(lintResult.offenses).toHaveLength(1)

    expect(lintResult.offenses[0].message).toBe('Block-level element `<p>` cannot be placed inside inline element `<span>`.')
  })

  test("fails for multiple block elements inside inline", () => {
    const html = '<span><div>First</div><p>Second</p></span>'
    const result = Herb.parse(html)
    const linter = new Linter([HTMLNoBlockInsideInlineRule])
    const lintResult = linter.lint(result.value)

    expect(lintResult.errors).toBe(2)
    expect(lintResult.warnings).toBe(0)
    expect(lintResult.offenses).toHaveLength(2)
  })

  test("fails for block inside anchor tag", () => {
    const html = '<a href="#"><div>Link with div</div></a>'
    const result = Herb.parse(html)
    const linter = new Linter([HTMLNoBlockInsideInlineRule])
    const lintResult = linter.lint(result.value)

    expect(lintResult.errors).toBe(1)
    expect(lintResult.offenses[0].message).toBe('Block-level element `<div>` cannot be placed inside inline element `<a>`.')
  })

  test("fails for heading inside strong", () => {
    const html = '<strong><h1>Heading in strong</h1></strong>'
    const result = Herb.parse(html)
    const linter = new Linter([HTMLNoBlockInsideInlineRule])
    const lintResult = linter.lint(result.value)

    expect(lintResult.errors).toBe(1)
    expect(lintResult.offenses[0].message).toBe('Block-level element `<h1>` cannot be placed inside inline element `<strong>`.')
  })

  test("fails for section inside em", () => {
    const html = '<em><section>Section in em</section></em>'
    const result = Herb.parse(html)
    const linter = new Linter([HTMLNoBlockInsideInlineRule])
    const lintResult = linter.lint(result.value)

    expect(lintResult.errors).toBe(1)
    expect(lintResult.offenses[0].message).toBe('Block-level element `<section>` cannot be placed inside inline element `<em>`.')
  })

  test("passes for nested inline elements", () => {
    const html = '<span><a href="#"><em><strong>Valid nesting</strong></em></a></span>'
    const result = Herb.parse(html)
    const linter = new Linter([HTMLNoBlockInsideInlineRule])
    const lintResult = linter.lint(result.value)

    expect(lintResult.errors).toBe(0)
    expect(lintResult.warnings).toBe(0)
  })

  test("fails for deeply nested block in inline", () => {
    const html = '<span><em><strong><div>Deeply nested div</div></strong></em></span>'
    const result = Herb.parse(html)
    const linter = new Linter([HTMLNoBlockInsideInlineRule])
    const lintResult = linter.lint(result.value)

    expect(lintResult.errors).toBe(1)
    expect(lintResult.offenses[0].message).toBe('Block-level element `<div>` cannot be placed inside inline element `<strong>`.')
  })

  test("passes for inline elements with text and inline children", () => {
    const html = '<span>Text before <code>code</code> text after</span>'
    const result = Herb.parse(html)
    const linter = new Linter([HTMLNoBlockInsideInlineRule])
    const lintResult = linter.lint(result.value)

    expect(lintResult.errors).toBe(0)
    expect(lintResult.warnings).toBe(0)
  })

  test("fails for list inside inline element", () => {
    const html = '<span><ul><li>Item</li></ul></span>'
    const result = Herb.parse(html)
    const linter = new Linter([HTMLNoBlockInsideInlineRule])
    const lintResult = linter.lint(result.value)

    expect(lintResult.errors).toBe(1)
    expect(lintResult.offenses[0].message).toBe('Block-level element `<ul>` cannot be placed inside inline element `<span>`.')
  })

  test("handles ERB templates correctly", () => {
    const html = '<span><%= render partial: "some/partial" %></span>'
    const result = Herb.parse(html)
    const linter = new Linter([HTMLNoBlockInsideInlineRule])
    const lintResult = linter.lint(result.value)

    expect(lintResult.errors).toBe(0)
    expect(lintResult.warnings).toBe(0)
  })

  test("fails for form inside button", () => {
    const html = '<button><form action="/submit">Submit</form></button>'
    const result = Herb.parse(html)
    const linter = new Linter([HTMLNoBlockInsideInlineRule])
    const lintResult = linter.lint(result.value)

    expect(lintResult.errors).toBe(1)
    expect(lintResult.offenses[0].message).toBe('Block-level element `<form>` cannot be placed inside inline element `<button>`.')
  })

  test("fails for table inside label", () => {
    const html = '<label><table><tr><td>Cell</td></tr></table></label>'
    const result = Herb.parse(html)
    const linter = new Linter([HTMLNoBlockInsideInlineRule])
    const lintResult = linter.lint(result.value)

    expect(lintResult.errors).toBe(1)
    expect(lintResult.offenses[0].message).toBe('Block-level element `<table>` cannot be placed inside inline element `<label>`.')
  })

  test("fails for custom elements inside inline elements", () => {
    const html = '<span><my-component>Custom content</my-component></span>'
    const result = Herb.parse(html)
    const linter = new Linter([HTMLNoBlockInsideInlineRule])
    const lintResult = linter.lint(result.value)

    expect(lintResult.errors).toBe(1)
    expect(lintResult.offenses[0].message).toBe('Unknown element `<my-component>` cannot be placed inside inline element `<span>`.')
  })

  test("passes for block elements inside custom elements", () => {
    const html = '<my-inline-component><div>Block inside custom</div></my-inline-component>'
    const result = Herb.parse(html)
    const linter = new Linter([HTMLNoBlockInsideInlineRule])
    const lintResult = linter.lint(result.value)

    expect(lintResult.errors).toBe(0)
    expect(lintResult.warnings).toBe(0)
  })

  test("fails for custom elements with various naming patterns inside inline", () => {
    const html = `
      <span>
        <x-button>Click me</x-button>
        <app-icon></app-icon>
        <my-very-long-component-name>Content</my-very-long-component-name>
      </span>
    `
    const result = Herb.parse(html)
    const linter = new Linter([HTMLNoBlockInsideInlineRule])
    const lintResult = linter.lint(result.value)

    expect(lintResult.errors).toBe(3)
    expect(lintResult.offenses[0].message).toBe('Unknown element `<x-button>` cannot be placed inside inline element `<span>`.')
    expect(lintResult.offenses[1].message).toBe('Unknown element `<app-icon>` cannot be placed inside inline element `<span>`.')
    expect(lintResult.offenses[2].message).toBe('Unknown element `<my-very-long-component-name>` cannot be placed inside inline element `<span>`.')
  })

  test("still fails for standard block elements after custom elements", () => {
    const html = '<span><my-component>Custom</my-component><div>Block div</div></span>'
    const result = Herb.parse(html)
    const linter = new Linter([HTMLNoBlockInsideInlineRule])
    const lintResult = linter.lint(result.value)

    expect(lintResult.errors).toBe(2)
    expect(lintResult.offenses[0].message).toBe('Unknown element `<my-component>` cannot be placed inside inline element `<span>`.')
    expect(lintResult.offenses[1].message).toBe('Block-level element `<div>` cannot be placed inside inline element `<span>`.')
  })

  test("fails for nested custom elements inside inline", () => {
    const html = '<span><outer-component><inner-component><div>Content</div></inner-component></outer-component></span>'
    const result = Herb.parse(html)
    const linter = new Linter([HTMLNoBlockInsideInlineRule])
    const lintResult = linter.lint(result.value)

    expect(lintResult.errors).toBe(1)
    expect(lintResult.offenses[0].message).toBe('Unknown element `<outer-component>` cannot be placed inside inline element `<span>`.')
  })

  test("fails for single-word custom elements inside inline", () => {
    const html = '<span><customtag><div>Block inside unknown element</div></customtag></span>'
    const result = Herb.parse(html)
    const linter = new Linter([HTMLNoBlockInsideInlineRule])
    const lintResult = linter.lint(result.value)

    expect(lintResult.errors).toBe(1)
    expect(lintResult.offenses[0].message).toBe('Unknown element `<customtag>` cannot be placed inside inline element `<span>`.')
  })

  test("fails for unknown elements inside inline but allows content inside unknown elements", () => {
    const html = '<span><unknownelement><randomtag><div>Block content</div></randomtag></unknownelement></span>'
    const result = Herb.parse(html)
    const linter = new Linter([HTMLNoBlockInsideInlineRule])
    const lintResult = linter.lint(result.value)

    expect(lintResult.errors).toBe(1)
    expect(lintResult.offenses[0].message).toBe('Unknown element `<unknownelement>` cannot be placed inside inline element `<span>`.')
  })

  test("passes for custom elements at top level", () => {
    const html = '<my-component><div>Block inside custom</div></my-component>'
    const result = Herb.parse(html)
    const linter = new Linter([HTMLNoBlockInsideInlineRule])
    const lintResult = linter.lint(result.value)

    expect(lintResult.errors).toBe(0)
    expect(lintResult.warnings).toBe(0)
  })

  test("fails for inline element containg erb node containing block node", () => {
    const html = '<span><% if true %><div>Not allowed</div><% end %></span>'
    const result = Herb.parse(html)
    const linter = new Linter([HTMLNoBlockInsideInlineRule])
    const lintResult = linter.lint(result.value)

    expect(lintResult.errors).toBe(1)
    expect(lintResult.offenses[0].message).toBe('Block-level element `<div>` cannot be placed inside inline element `<span>`.')
  })
})<|MERGE_RESOLUTION|>--- conflicted
+++ resolved
@@ -40,15 +40,9 @@
     expect(lintResult.warnings).toBe(0)
     expect(lintResult.offenses).toHaveLength(1)
 
-<<<<<<< HEAD
-    expect(lintResult.messages[0].id).toBe("html-no-block-inside-inline")
-    expect(lintResult.messages[0].message).toBe('Block-level element `<div>` cannot be placed inside inline element `<span>`.')
-    expect(lintResult.messages[0].severity).toBe("error")
-=======
     expect(lintResult.offenses[0].rule).toBe("html-no-block-inside-inline")
     expect(lintResult.offenses[0].message).toBe('Block-level element `<div>` cannot be placed inside inline element `<span>`.')
     expect(lintResult.offenses[0].severity).toBe("error")
->>>>>>> b852f37a
   })
 
   test("fails for paragraph inside span", () => {
