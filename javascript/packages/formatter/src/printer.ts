import { Visitor } from "@herb-tools/core"

import {
  Node,
  DocumentNode,
  HTMLOpenTagNode,
  HTMLCloseTagNode,
  HTMLSelfCloseTagNode,
  HTMLElementNode,
  HTMLAttributeNode,
  HTMLAttributeValueNode,
  HTMLAttributeNameNode,
  HTMLTextNode,
  HTMLCommentNode,
  HTMLDoctypeNode,
  LiteralNode,
  WhitespaceNode,
  ERBContentNode,
  ERBBlockNode,
  ERBEndNode,
  ERBElseNode,
  ERBIfNode,
  ERBWhenNode,
  ERBCaseNode,
  ERBCaseMatchNode,
  ERBWhileNode,
  ERBUntilNode,
  ERBForNode,
  ERBRescueNode,
  ERBEnsureNode,
  ERBBeginNode,
  ERBUnlessNode,
  ERBYieldNode,
  ERBInNode,
  Token
} from "@herb-tools/core"

type ERBNode =
  ERBContentNode
| ERBBlockNode
| ERBEndNode
| ERBElseNode
| ERBIfNode
| ERBWhenNode
| ERBCaseNode
| ERBCaseMatchNode
| ERBWhileNode
| ERBUntilNode
| ERBForNode
| ERBRescueNode
| ERBEnsureNode
| ERBBeginNode
| ERBUnlessNode
| ERBYieldNode
| ERBInNode


import type { FormatOptions } from "./options.js"
import { sortTailwindClassesInAST } from "@herb-tools/tailwind"

// TODO: we can probably expand this list with more tags/attributes
const FORMATTABLE_ATTRIBUTES: Record<string, string[]> = {
  '*': ['class'],
  'img': ['srcset', 'sizes']
}

/**
 * Printer traverses the Herb AST using the Visitor pattern
 * and emits a formatted string with proper indentation, line breaks, and attribute wrapping.
 */
export class Printer extends Visitor {
  private indentWidth: number
  private maxLineLength: number
  private sortTailwindClasses: boolean
  private source: string
  private lines: string[] = []
  private indentLevel: number = 0
  private inlineMode: boolean = false
  private isInComplexNesting: boolean = false
<<<<<<< HEAD
=======
  private currentTagName: string = ""

>>>>>>> 02a1389b
  private static readonly INLINE_ELEMENTS = new Set([
    'a', 'abbr', 'acronym', 'b', 'bdo', 'big', 'br', 'cite', 'code',
    'dfn', 'em', 'i', 'img', 'kbd', 'label', 'map', 'object', 'q',
    'samp', 'small', 'span', 'strong', 'sub', 'sup',
    'tt', 'var', 'del', 'ins', 'mark', 's', 'u', 'time', 'wbr'
  ])

  constructor(source: string, options: Required<FormatOptions>) {
    super()

    this.source = source
    this.indentWidth = options.indentWidth
    this.maxLineLength = options.maxLineLength
    this.sortTailwindClasses = options.sortTailwindClasses
  }

  async print(object: Node | Token, indentLevel: number = 0): Promise<string> {
    if (object instanceof Token || (object as any).type?.startsWith('TOKEN_')) {
      return (object as Token).value
    }

    let node: Node = object

    this.lines = []
    this.indentLevel = indentLevel
    this.isInComplexNesting = false // Reset for each top-level element

    // Sort Tailwind classes if enabled
    if (this.sortTailwindClasses) {
      const result = await sortTailwindClassesInAST(node, { 
        enabled: true, 
        verbose: false 
      })
      // Note: The AST is modified in-place, so we continue with the same node
    }

    if (typeof (node as any).accept === 'function') {
      node.accept(this)
    } else {
      this.visit(node)
    }

    return this.lines.join("\n")
  }

  private push(line: string) {
    this.lines.push(line)
  }


  private withIndent<T>(callback: () => T): T {
    this.indentLevel++
    const result = callback()
    this.indentLevel--

    return result
  }

  private indent(): string {
    return " ".repeat(this.indentLevel * this.indentWidth)
  }

  /**
   * Format ERB content with proper spacing around the inner content.
   * Returns empty string if content is empty, otherwise wraps content with single spaces.
   */
  private formatERBContent(content: string): string {
    return content.trim() ? ` ${content.trim()} ` : ""
  }

  /**
   * Check if a node is an ERB control flow node (if, unless, block, case, while, for)
   */
  private isERBControlFlow(node: Node): boolean {
    return node instanceof ERBIfNode || (node as any).type === 'AST_ERB_IF_NODE' ||
      node instanceof ERBUnlessNode || (node as any).type === 'AST_ERB_UNLESS_NODE' ||
      node instanceof ERBBlockNode || (node as any).type === 'AST_ERB_BLOCK_NODE' ||
      node instanceof ERBCaseNode || (node as any).type === 'AST_ERB_CASE_NODE' ||
      node instanceof ERBCaseMatchNode || (node as any).type === 'AST_ERB_CASE_MATCH_NODE' ||
      node instanceof ERBWhileNode || (node as any).type === 'AST_ERB_WHILE_NODE' ||
      node instanceof ERBForNode || (node as any).type === 'AST_ERB_FOR_NODE'
  }

  /**
   * Count total attributes including those inside ERB conditionals
   */
  private getTotalAttributeCount(attributes: HTMLAttributeNode[], inlineNodes: Node[] = []): number {
    let totalAttributeCount = attributes.length

    inlineNodes.forEach(node => {
      if (this.isERBControlFlow(node)) {
        const erbNode = node as any
        if (erbNode.statements) {
          totalAttributeCount += erbNode.statements.length
        }
      }
    })

    return totalAttributeCount
  }

  /**
   * Extract HTML attributes from a list of nodes
   */
  private extractAttributes(nodes: Node[]): HTMLAttributeNode[] {
    return nodes.filter((child): child is HTMLAttributeNode =>
      child instanceof HTMLAttributeNode || (child as any).type === 'AST_HTML_ATTRIBUTE_NODE'
    )
  }

  /**
   * Extract inline nodes (non-attribute, non-whitespace) from a list of nodes
   */
  private extractInlineNodes(nodes: Node[]): Node[] {
    return nodes.filter(child =>
      !(child instanceof HTMLAttributeNode || (child as any).type === 'AST_HTML_ATTRIBUTE_NODE') &&
      !(child instanceof WhitespaceNode || (child as any).type === 'AST_WHITESPACE_NODE')
    )
  }

  /**
   * Render attributes as a space-separated string
   */
  private renderAttributesString(attributes: HTMLAttributeNode[]): string {
    if (attributes.length === 0) return ""
    return ` ${attributes.map(attr => this.renderAttribute(attr)).join(" ")}`
  }

  /**
   * Determine if a tag should be rendered inline based on attribute count and other factors
   */
  private shouldRenderInline(
    totalAttributeCount: number,
    inlineLength: number,
    indentLength: number,
    maxLineLength: number = this.maxLineLength,
    hasComplexERB: boolean = false,
    _nestingDepth: number = 0,
    _inlineNodesLength: number = 0,
    hasMultilineAttributes: boolean = false
  ): boolean {
    if (hasComplexERB || hasMultilineAttributes) return false

    if (totalAttributeCount === 0) {
      return inlineLength + indentLength <= maxLineLength
    }

    if (totalAttributeCount > 3 || inlineLength + indentLength > maxLineLength) {
      return false
    }

    return true
  }

  private hasMultilineAttributes(attributes: HTMLAttributeNode[]): boolean {
    return attributes.some(attribute => {
      if (attribute.value && (attribute.value instanceof HTMLAttributeValueNode || (attribute.value as any)?.type === 'AST_HTML_ATTRIBUTE_VALUE_NODE')) {
        const attributeValue = attribute.value as HTMLAttributeValueNode

        const content = attributeValue.children.map((child: Node) => {
          if (child instanceof HTMLTextNode || (child as any).type === 'AST_HTML_TEXT_NODE' || child instanceof LiteralNode || (child as any).type === 'AST_LITERAL_NODE') {
            return (child as HTMLTextNode | LiteralNode).content
          } else if (child instanceof ERBContentNode || (child as any).type === 'AST_ERB_CONTENT_NODE') {
            const erbAttribute = child as ERBContentNode

            return erbAttribute.tag_opening!.value + erbAttribute.content!.value + erbAttribute.tag_closing!.value
          }

          return ""
        }).join("")

        if (/\r?\n/.test(content)) {
          const name = (attribute.name as HTMLAttributeNameNode)!.name!.value ?? ""

          if (name === 'class') {
            const normalizedContent = content.replace(/\s+/g, ' ').trim()

            return normalizedContent.length > 80
          }

          const lines = content.split(/\r?\n/)

          if (lines.length > 1) {
            return lines.slice(1).some(line => /^\s+/.test(line))
          }
        }
      }

      return false
    })
  }

  private formatClassAttribute(content: string, name: string, equals: string, open_quote: string, close_quote: string): string {
    const normalizedContent = content.replace(/\s+/g, ' ').trim()
    const hasActualNewlines = /\r?\n/.test(content)

    if (hasActualNewlines && normalizedContent.length > 80) {
      const lines = content.split(/\r?\n/).map(line => line.trim()).filter(line => line)

      if (lines.length > 1) {
        return open_quote + this.formatMultilineAttributeValue(lines) + close_quote
      }
    }

    const currentIndent = this.indentLevel * this.indentWidth
    const attributeLine = `${name}${equals}${open_quote}${normalizedContent}${close_quote}`

    if (currentIndent + attributeLine.length > this.maxLineLength && normalizedContent.length > 60) {
      const classes = normalizedContent.split(' ')
      const lines = this.breakTokensIntoLines(classes, currentIndent)

      if (lines.length > 1) {
        return open_quote + this.formatMultilineAttributeValue(lines) + close_quote
      }
    }

    return open_quote + normalizedContent + close_quote
  }

  private isFormattableAttribute(attributeName: string, tagName: string): boolean {
    const globalFormattable = FORMATTABLE_ATTRIBUTES['*'] || []
    const tagSpecificFormattable = FORMATTABLE_ATTRIBUTES[tagName.toLowerCase()] || []

    return globalFormattable.includes(attributeName) || tagSpecificFormattable.includes(attributeName)
  }

  private formatMultilineAttribute(content: string, name: string, equals: string, open_quote: string, close_quote: string): string {
    if (name === 'srcset' || name === 'sizes') {
      const normalizedContent = content.replace(/\s+/g, ' ').trim()

      return open_quote + normalizedContent + close_quote
    }

    const lines = content.split('\n')

    if (lines.length <= 1) {
      return open_quote + content + close_quote
    }

    const formattedContent = this.formatMultilineAttributeValue(lines)

    return open_quote + formattedContent + close_quote
  }

  private formatMultilineAttributeValue(lines: string[]): string {
    const indent = " ".repeat((this.indentLevel + 1) * this.indentWidth)
    const closeIndent = " ".repeat(this.indentLevel * this.indentWidth)

    return "\n" + lines.map(line => indent + line).join("\n") + "\n" + closeIndent
  }

  private breakTokensIntoLines(tokens: string[], currentIndent: number, separator: string = ' '): string[] {
    const lines: string[] = []
    let currentLine = ''

    for (const token of tokens) {
      const testLine = currentLine ? currentLine + separator + token : token

      if (testLine.length > (this.maxLineLength - currentIndent - 6)) {
        if (currentLine) {
          lines.push(currentLine)
          currentLine = token
        } else {
          lines.push(token)
        }
      } else {
        currentLine = testLine
      }
    }

    if (currentLine) lines.push(currentLine)

    return lines
  }

  /**
   * Render multiline attributes for a tag
   */
  private renderMultilineAttributes(
    tagName: string,
    _attributes: HTMLAttributeNode[],
    _inlineNodes: Node[] = [],
    allChildren: Node[] = [],
    isSelfClosing: boolean = false,
    isVoid: boolean = false,
    hasBodyContent: boolean = false
  ): void {
    const indent = this.indent()
    this.push(indent + `<${tagName}`)

    this.withIndent(() => {
      allChildren.forEach(child => {
        if (child instanceof HTMLAttributeNode || (child as any).type === 'AST_HTML_ATTRIBUTE_NODE') {
          this.push(this.indent() + this.renderAttribute(child as HTMLAttributeNode))
        } else if (!(child instanceof WhitespaceNode || (child as any).type === 'AST_WHITESPACE_NODE')) {
          this.visit(child)
        }
      })
    })

    if (isSelfClosing) {
      this.push(indent + "/>")
    } else if (isVoid) {
      this.push(indent + ">")
    } else if (!hasBodyContent) {
      this.push(indent + `></${tagName}>`)
    } else {
      this.push(indent + ">")
    }
  }

  /**
   * Print an ERB tag (<% %> or <%= %>) with single spaces around inner content.
   */
  private printERBNode(node: ERBNode): void {
    const indent = this.inlineMode ? "" : this.indent()
    const open = node.tag_opening?.value ?? ""
    const close = node.tag_closing?.value ?? ""
    const content = node.content?.value ?? ""
    const inner = this.formatERBContent(content)

    this.push(indent + open + inner + close)
  }

  // --- Visitor methods ---

  visitDocumentNode(node: DocumentNode): void {
    let lastWasMeaningful = false
    let hasHandledSpacing = false

    for (let i = 0; i < node.children.length; i++) {
      const child = node.children[i]

      if (child instanceof HTMLTextNode || (child as any).type === 'AST_HTML_TEXT_NODE') {
        const textNode = child as HTMLTextNode
        const isWhitespaceOnly = textNode.content.trim() === ""

        if (isWhitespaceOnly) {
          const hasPrevNonWhitespace = i > 0 && this.isNonWhitespaceNode(node.children[i - 1])
          const hasNextNonWhitespace = i < node.children.length - 1 && this.isNonWhitespaceNode(node.children[i + 1])

          const hasMultipleNewlines = textNode.content.includes('\n\n')

          if (hasPrevNonWhitespace && hasNextNonWhitespace && hasMultipleNewlines) {
            this.push("")
            hasHandledSpacing = true
          }

          continue
        }
      }

      if (this.isNonWhitespaceNode(child) && lastWasMeaningful && !hasHandledSpacing) {
        this.push("")
      }

      this.visit(child)

      if (this.isNonWhitespaceNode(child)) {
        lastWasMeaningful = true
        hasHandledSpacing = false
      }
    }
  }

  visitHTMLElementNode(node: HTMLElementNode): void {
    const open = node.open_tag as HTMLOpenTagNode
    const tagName = open.tag_name?.value ?? ""
    const indent = this.indent()

    this.currentTagName = tagName

    const attributes = this.extractAttributes(open.children)
    const inlineNodes = this.extractInlineNodes(open.children)

    const hasTextFlow = this.isInTextFlowContext(null, node.body)

    const children = node.body.filter(child => {
      if (child instanceof WhitespaceNode || (child as any).type === 'AST_WHITESPACE_NODE') {
        return false
      }

      if (child instanceof HTMLTextNode || (child as any).type === 'AST_HTML_TEXT_NODE') {
        const content = (child as HTMLTextNode).content

        if (hasTextFlow && content === " ") {
          return true
        }

        return content.trim() !== ""
      }

      return true
    })

    const isInlineElement = this.isInlineElement(tagName)
    const hasClosing = open.tag_closing?.value === ">" || open.tag_closing?.value === "/>"
    const isSelfClosing = open.tag_closing?.value === "/>"

    if (!hasClosing) {
      this.push(indent + `<${tagName}`)

      return
    }

    if (attributes.length === 0 && inlineNodes.length === 0) {
      if (children.length === 0) {
        if (isSelfClosing) {
          this.push(indent + `<${tagName} />`)
        } else if (node.is_void) {
          this.push(indent + `<${tagName}>`)
        } else {
          this.push(indent + `<${tagName}></${tagName}>`)
        }

        return
      }

      if (children.length >= 1) {
        if (this.isInComplexNesting) {
          if (children.length === 1) {
            const child = children[0]

            if (child instanceof HTMLTextNode || (child as any).type === 'AST_HTML_TEXT_NODE') {
              const textContent = (child as HTMLTextNode).content.trim()
              const singleLine = `<${tagName}>${textContent}</${tagName}>`

              if (!textContent.includes('\n') && (indent.length + singleLine.length) <= this.maxLineLength) {
                this.push(indent + singleLine)

                return
              }
            }
          }
        } else {
          const inlineResult = this.tryRenderInline(children, tagName, 0, false, hasTextFlow)

          if (inlineResult && (indent.length + inlineResult.length) <= this.maxLineLength) {
            this.push(indent + inlineResult)

            return
          }

          if (hasTextFlow) {
            const hasAnyNewlines = children.some(child => {
              if (child instanceof HTMLTextNode || (child as any).type === 'AST_HTML_TEXT_NODE') {
                return (child as HTMLTextNode).content.includes('\n')
              }

              return false
            })

            if (!hasAnyNewlines) {
              const fullInlineResult = this.tryRenderInlineFull(node, tagName, attributes, children)

              if (fullInlineResult) {
                const totalLength = indent.length + fullInlineResult.length
                const maxNesting = this.getMaxNestingDepth(children, 0)
                const maxInlineLength = maxNesting <= 1 ? this.maxLineLength : 60

                if (totalLength <= maxInlineLength) {
                  this.push(indent + fullInlineResult)

                  return
                }
              }
            }
          }
        }
      }

      if (hasTextFlow) {
        const fullInlineResult = this.tryRenderInlineFull(node, tagName, [], children)

        if (fullInlineResult) {
          const totalLength = indent.length + fullInlineResult.length
          const maxNesting = this.getMaxNestingDepth(children, 0)
          const maxInlineLength = maxNesting <= 1 ? this.maxLineLength : 60

          if (totalLength <= maxInlineLength) {
            this.push(indent + fullInlineResult)

            return
          }
        }
      }

      this.push(indent + `<${tagName}>`)

      this.withIndent(() => {
        if (hasTextFlow) {
          this.visitTextFlowChildren(children)
        } else {
          children.forEach(child => this.visit(child))
        }
      })

      if (!node.is_void && !isSelfClosing) {
        this.push(indent + `</${tagName}>`)
      }

      return
    }

    if (attributes.length === 0 && inlineNodes.length > 0) {
      const inline = this.renderInlineOpen(tagName, [], isSelfClosing, inlineNodes, open.children)

      if (children.length === 0) {
        if (isSelfClosing || node.is_void) {
          this.push(indent + inline)
        } else {
          this.push(indent + inline + `</${tagName}>`)
        }
        return
      }

      this.push(indent + inline)
      this.withIndent(() => {
        children.forEach(child => this.visit(child))
      })

      if (!node.is_void && !isSelfClosing) {
        this.push(indent + `</${tagName}>`)
      }

      return
    }

    const hasERBControlFlow = inlineNodes.some(node => this.isERBControlFlow(node)) ||
                             open.children.some(node => this.isERBControlFlow(node))

    const hasComplexERB = hasERBControlFlow && inlineNodes.some(node => {
      if (node instanceof ERBIfNode || (node as any).type === 'AST_ERB_IF_NODE') {
        const erbNode = node as ERBIfNode

        if (erbNode.statements.length > 0 && erbNode.location) {
          const startLine = erbNode.location.start.line
          const endLine = erbNode.location.end.line

          return startLine !== endLine
        }

        return false
      }

      return false
    })

    const inline = hasComplexERB ? "" : this.renderInlineOpen(tagName, attributes, isSelfClosing, inlineNodes, open.children)
    const nestingDepth = this.getMaxNestingDepth(children, 0)
    const totalAttributeCount = this.getTotalAttributeCount(attributes, inlineNodes)

    const shouldKeepInline = this.shouldRenderInline(
      totalAttributeCount,
      inline.length,
      indent.length,
      this.maxLineLength,
      hasComplexERB,
      nestingDepth,
      inlineNodes.length,
      this.hasMultilineAttributes(attributes)
    )

    if (shouldKeepInline) {
      if (children.length === 0) {
        if (isSelfClosing) {
          this.push(indent + inline)
        } else if (node.is_void) {
          this.push(indent + inline)
        } else {
          let result = `<${tagName}`

          result += this.renderAttributesString(attributes)

          if (inlineNodes.length > 0) {
            const currentIndentLevel = this.indentLevel
            this.indentLevel = 0
            const tempLines = this.lines
            this.lines = []

            inlineNodes.forEach(node => {
              const wasInlineMode = this.inlineMode

              if (!this.isERBControlFlow(node)) {
                this.inlineMode = true
              }

              this.visit(node)
              this.inlineMode = wasInlineMode
            })

            const inlineContent = this.lines.join("")

            this.lines = tempLines
            this.indentLevel = currentIndentLevel

            result += inlineContent
          }

          result += `></${tagName}>`
          this.push(indent + result)
        }

        return
      }

      if (isInlineElement && children.length > 0 && !hasERBControlFlow) {
        const fullInlineResult = this.tryRenderInlineFull(node, tagName, attributes, children)

        if (fullInlineResult) {
          const totalLength = indent.length + fullInlineResult.length

          if (totalLength <= this.maxLineLength || totalLength <= 120) {
            this.push(indent + fullInlineResult)

            return
          }
        }
      }

      if (!isInlineElement && children.length > 0 && !hasERBControlFlow) {
        this.push(indent + inline)

        this.withIndent(() => {
          if (hasTextFlow) {
            this.visitTextFlowChildren(children)
          } else {
            children.forEach(child => this.visit(child))
          }
        })

        if (!node.is_void && !isSelfClosing) {
          this.push(indent + `</${tagName}>`)
        }

        return
      }

      if (isSelfClosing) {
        this.push(indent + inline.replace(' />', '>'))
      } else {
        this.push(indent + inline)
      }

      this.withIndent(() => {
        if (hasTextFlow) {
          this.visitTextFlowChildren(children)
        } else {
          children.forEach(child => this.visit(child))
        }
      })

      if (!node.is_void && !isSelfClosing) {
        this.push(indent + `</${tagName}>`)
      }

      return
    }

    if (inlineNodes.length > 0 && hasERBControlFlow) {
      this.renderMultilineAttributes(tagName, attributes, inlineNodes, open.children, isSelfClosing, node.is_void, children.length > 0)

      if (!isSelfClosing && !node.is_void && children.length > 0) {
        this.withIndent(() => {
          children.forEach(child => this.visit(child))
        })
        this.push(indent + `</${tagName}>`)
      }
    } else if (inlineNodes.length > 0) {
      this.push(indent + this.renderInlineOpen(tagName, attributes, isSelfClosing, inlineNodes, open.children))

      if (!isSelfClosing && !node.is_void && children.length > 0) {
        this.withIndent(() => {
          children.forEach(child => this.visit(child))
        })
        this.push(indent + `</${tagName}>`)
      }
    } else {
      if (isInlineElement && children.length > 0) {
        const fullInlineResult = this.tryRenderInlineFull(node, tagName, attributes, children)

        if (fullInlineResult) {
          const totalLength = indent.length + fullInlineResult.length

          if (totalLength <= this.maxLineLength || totalLength <= 120) {
            this.push(indent + fullInlineResult)
            return
          }
        }
      }

      if (isInlineElement && children.length === 0) {
        const inline = this.renderInlineOpen(tagName, attributes, isSelfClosing, inlineNodes, open.children)
        const totalAttributeCount = this.getTotalAttributeCount(attributes, inlineNodes)
        const shouldKeepInline = this.shouldRenderInline(
          totalAttributeCount,
          inline.length,
          indent.length,
          this.maxLineLength,
          false,
          0,
          inlineNodes.length,
          this.hasMultilineAttributes(attributes)
        )

        if (shouldKeepInline) {
          let result = `<${tagName}`
          result += this.renderAttributesString(attributes)
          if (isSelfClosing) {
            result += " />"
          } else if (node.is_void) {
            result += ">"
          } else {
            result += `></${tagName}>`
          }
          this.push(indent + result)
          return
        }
      }

      this.renderMultilineAttributes(tagName, attributes, inlineNodes, open.children, isSelfClosing, node.is_void, children.length > 0)

      if (!isSelfClosing && !node.is_void && children.length > 0) {
        this.withIndent(() => {
          if (hasTextFlow) {
            this.visitTextFlowChildren(children)
          } else {
            children.forEach(child => this.visit(child))
          }
        })

        this.push(indent + `</${tagName}>`)
      }
    }
  }

  visitHTMLOpenTagNode(node: HTMLOpenTagNode): void {
    const tagName = node.tag_name?.value ?? ""
    const indent = this.indent()
    const attributes = this.extractAttributes(node.children)
    const inlineNodes = this.extractInlineNodes(node.children)

    const hasClosing = node.tag_closing?.value === ">"

    if (!hasClosing) {
      this.push(indent + `<${tagName}`)
      return
    }

    const inline = this.renderInlineOpen(tagName, attributes, node.is_void, inlineNodes, node.children)
    const totalAttributeCount = this.getTotalAttributeCount(attributes, inlineNodes)
    const shouldKeepInline = this.shouldRenderInline(
      totalAttributeCount,
      inline.length,
      indent.length,
      this.maxLineLength,
      false,
      0,
      inlineNodes.length,
      this.hasMultilineAttributes(attributes)
    )

    if (shouldKeepInline) {
      this.push(indent + inline)

      return
    }

    this.renderMultilineAttributes(tagName, attributes, inlineNodes, node.children, false, node.is_void, false)
  }

  visitHTMLSelfCloseTagNode(node: HTMLSelfCloseTagNode): void {
    const tagName = node.tag_name?.value ?? ""
    const indent = this.indent()

    const attributes = this.extractAttributes(node.attributes)
    const inlineNodes = this.extractInlineNodes(node.attributes)

    const inline = this.renderInlineOpen(tagName, attributes, true, inlineNodes, node.attributes)
    const totalAttributeCount = this.getTotalAttributeCount(attributes, inlineNodes)
    const shouldKeepInline = this.shouldRenderInline(
      totalAttributeCount,
      inline.length,
      indent.length,
      this.maxLineLength,
      false,
      0,
      inlineNodes.length,
      this.hasMultilineAttributes(attributes)
    )

    if (shouldKeepInline) {
      this.push(indent + inline)

      return
    }

    this.renderMultilineAttributes(tagName, attributes, inlineNodes, node.attributes, true, false, false)
  }

  visitHTMLCloseTagNode(node: HTMLCloseTagNode): void {
    const indent = this.indent()
    const open = node.tag_opening?.value ?? ""
    const name = node.tag_name?.value ?? ""
    const close = node.tag_closing?.value ?? ""

    this.push(indent + open + name + close)
  }

  visitHTMLTextNode(node: HTMLTextNode): void {
    if (this.inlineMode) {
      const normalizedContent = node.content.replace(/\s+/g, ' ').trim()

      if (normalizedContent) {
        this.push(normalizedContent)
      }

      return
    }

    const indent = this.indent()
    let text = node.content.trim()

    if (!text) return

    const wrapWidth = this.maxLineLength - indent.length
    const words = text.split(/\s+/)
    const lines: string[] = []

    let line = ""

    for (const word of words) {
      if ((line + (line ? " " : "") + word).length > wrapWidth && line) {
        lines.push(indent + line)
        line = word
      } else {
        line += (line ? " " : "") + word
      }
    }

    if (line) lines.push(indent + line)

    lines.forEach(line => this.push(line))
  }

  visitHTMLAttributeNode(node: HTMLAttributeNode): void {
    const indent = this.indent()
    this.push(indent + this.renderAttribute(node))
  }

  visitHTMLAttributeNameNode(node: HTMLAttributeNameNode): void {
    const indent = this.indent()
    const name = node.name?.value ?? ""
    this.push(indent + name)
  }

  visitHTMLAttributeValueNode(node: HTMLAttributeValueNode): void {
    const indent = this.indent()
    const open_quote = node.open_quote?.value ?? ""
    const close_quote = node.close_quote?.value ?? ""

    const attribute_value = node.children.map(child => {
      if (child instanceof HTMLTextNode || (child as any).type === 'AST_HTML_TEXT_NODE' ||
          child instanceof LiteralNode || (child as any).type === 'AST_LITERAL_NODE') {

        return (child as HTMLTextNode | LiteralNode).content
      } else if (child instanceof ERBContentNode || (child as any).type === 'AST_ERB_CONTENT_NODE') {
        const erbChild = child as ERBContentNode

        return (erbChild.tag_opening!.value + erbChild.content!.value + erbChild.tag_closing!.value)
      }

      return ""
    }).join("")

    this.push(indent + open_quote + attribute_value + close_quote)
  }

  visitHTMLCommentNode(node: HTMLCommentNode): void {
    const indent = this.indent()
    const open = node.comment_start?.value ?? ""
    const close = node.comment_end?.value ?? ""
    let inner: string

    if (node.comment_start && node.comment_end) {
      // TODO: use .value
      const [_, startIndex] = node.comment_start.range.toArray()
      const [endIndex] = node.comment_end.range.toArray()
      const rawInner = this.source.slice(startIndex, endIndex)
      inner = ` ${rawInner.trim()} `
    } else {
      inner = node.children.map(child => {
        const prevLines = this.lines.length
        this.visit(child)
        return this.lines.slice(prevLines).join("")
      }).join("")
    }

    this.push(indent + open + inner + close)
  }

  visitERBCommentNode(node: ERBContentNode): void {
    const indent = this.indent()
    const open = node.tag_opening?.value ?? ""
    const close = node.tag_closing?.value ?? ""
    let inner: string

    if (node.tag_opening && node.tag_closing) {
      const [, openingEnd] = node.tag_opening.range.toArray()
      const [closingStart] = node.tag_closing.range.toArray()
      const rawInner = this.source.slice(openingEnd, closingStart)
      const lines = rawInner.split("\n")
      if (lines.length > 2) {
        const childIndent = indent + " ".repeat(this.indentWidth)
        const innerLines = lines.slice(1, -1).map(line => childIndent + line.trim())
        inner = "\n" + innerLines.join("\n") + "\n"
      } else {
        inner = ` ${rawInner.trim()} `
      }
    } else {
      inner = (node as any).children
        .map((child: any) => {
          const prevLines = this.lines.length
          this.visit(child)
          return this.lines.slice(prevLines).join("")
        })
        .join("")
    }

    this.push(indent + open + inner + close)
  }

  visitHTMLDoctypeNode(node: HTMLDoctypeNode): void {
    const indent = this.indent()
    const open = node.tag_opening?.value ?? ""
    let innerDoctype: string

    if (node.tag_opening && node.tag_closing) {
      // TODO: use .value
      const [, openingEnd] = node.tag_opening.range.toArray()
      const [closingStart] = node.tag_closing.range.toArray()
      innerDoctype = this.source.slice(openingEnd, closingStart)
    } else {
      innerDoctype = node.children
        .map(child =>
          child instanceof HTMLTextNode ? child.content : (() => { const prevLines = this.lines.length; this.visit(child); return this.lines.slice(prevLines).join("") })(),
        )
        .join("")
    }

    const close = node.tag_closing?.value ?? ""
    this.push(indent + open + innerDoctype + close)
  }

  visitERBContentNode(node: ERBContentNode): void {
    // TODO: this feels hacky
    if (node.tag_opening?.value === "<%#") {
      this.visitERBCommentNode(node)
    } else {
      this.printERBNode(node)
    }
  }

  visitERBEndNode(node: ERBEndNode): void {
    this.printERBNode(node)
  }

  visitERBYieldNode(node: ERBYieldNode): void {
    this.printERBNode(node)
  }

  visitERBInNode(node: ERBInNode): void {
    this.printERBNode(node)

    this.withIndent(() => {
      node.statements.forEach(stmt => this.visit(stmt))
    })
  }

  visitERBCaseMatchNode(node: ERBCaseMatchNode): void {
    this.printERBNode(node)

    node.conditions.forEach(condition => this.visit(condition))

    if (node.else_clause) this.visit(node.else_clause)
    if (node.end_node) this.visit(node.end_node)
  }

  visitERBBlockNode(node: ERBBlockNode): void {
    const indent = this.indent()
    const open = node.tag_opening?.value ?? ""
    const content = node.content?.value ?? ""
    const close = node.tag_closing?.value ?? ""

    this.push(indent + open + content + close)

    this.withIndent(() => {
      node.body.forEach(child => this.visit(child))
    })

    if (node.end_node) {
      this.visit(node.end_node)
    }
  }

  visitERBIfNode(node: ERBIfNode): void {
    if (this.inlineMode) {
      const open = node.tag_opening?.value ?? ""
      const content = node.content?.value ?? ""
      const close = node.tag_closing?.value ?? ""
      const inner = this.formatERBContent(content)

      this.lines.push(open + inner + close)

      node.statements.forEach((child, _index) => {
        this.lines.push(" ")

        if (child instanceof HTMLAttributeNode || (child as any).type === 'AST_HTML_ATTRIBUTE_NODE') {
          this.lines.push(this.renderAttribute(child as HTMLAttributeNode))
        } else {
          this.visit(child)
        }
      })

      if (node.statements.length > 0 && node.end_node) {
        this.lines.push(" ")
      }

      if (node.subsequent) {
        this.visit(node.subsequent)
      }

      if (node.end_node) {
        const endNode = node.end_node as any
        const endOpen = endNode.tag_opening?.value ?? ""
        const endContent = endNode.content?.value ?? ""
        const endClose = endNode.tag_closing?.value ?? ""
        const endInner = this.formatERBContent(endContent)

        this.lines.push(endOpen + endInner + endClose)
      }
    } else {
      this.printERBNode(node)

      this.withIndent(() => {
        node.statements.forEach(child => this.visit(child))
      })

      if (node.subsequent) {
        this.visit(node.subsequent)
      }

      if (node.end_node) {
        this.printERBNode(node.end_node as any)
      }
    }
  }

  visitERBElseNode(node: ERBElseNode): void {
    this.printERBNode(node)

    this.withIndent(() => {
      node.statements.forEach(child => this.visit(child))
    })
  }

  visitERBWhenNode(node: ERBWhenNode): void {
    this.printERBNode(node)

    this.withIndent(() => {
      node.statements.forEach(stmt => this.visit(stmt))
    })
  }

  visitERBCaseNode(node: ERBCaseNode): void {
    const indent = this.indent()
    const open = node.tag_opening?.value ?? ""
    const content = node.content?.value ?? ""
    const close = node.tag_closing?.value ?? ""

    this.push(indent + open + content + close)

    node.conditions.forEach(condition => this.visit(condition))
    if (node.else_clause) this.visit(node.else_clause)

    if (node.end_node) {
      this.visit(node.end_node)
    }
  }

  visitERBBeginNode(node: ERBBeginNode): void {
    const indent = this.indent()
    const open = node.tag_opening?.value ?? ""
    const content = node.content?.value ?? ""
    const close = node.tag_closing?.value ?? ""

    this.push(indent + open + content + close)

    this.withIndent(() => {
      node.statements.forEach(statement => this.visit(statement))
    })

    if (node.rescue_clause) this.visit(node.rescue_clause)
    if (node.else_clause) this.visit(node.else_clause)
    if (node.ensure_clause) this.visit(node.ensure_clause)
    if (node.end_node) this.visit(node.end_node)
  }

  visitERBWhileNode(node: ERBWhileNode): void {
    this.visitERBGeneric(node)
  }

  visitERBUntilNode(node: ERBUntilNode): void {
    this.visitERBGeneric(node)
  }

  visitERBForNode(node: ERBForNode): void {
    this.visitERBGeneric(node)
  }

  visitERBRescueNode(node: ERBRescueNode): void {
    this.visitERBGeneric(node)
  }

  visitERBEnsureNode(node: ERBEnsureNode): void {
    this.visitERBGeneric(node)
  }

  visitERBUnlessNode(node: ERBUnlessNode): void {
    this.visitERBGeneric(node)
  }

  // TODO: don't use any
  private visitERBGeneric(node: any): void {
    const indent = this.indent()
    const open = node.tag_opening?.value ?? ""
    const content = node.content?.value ?? ""
    const close = node.tag_closing?.value ?? ""

    this.push(indent + open + content + close)

    this.withIndent(() => {
      const statements: any[] = node.statements ?? node.body ?? node.children ?? []

      statements.forEach(statement => this.visit(statement))
    })

    if (node.end_node) this.visit(node.end_node)
  }

  // --- Utility methods ---

  private isNonWhitespaceNode(node: Node): boolean {
    if (node instanceof HTMLTextNode || (node as any).type === 'AST_HTML_TEXT_NODE') {
      return (node as HTMLTextNode).content.trim() !== ""
    }

    if (node instanceof WhitespaceNode || (node as any).type === 'AST_WHITESPACE_NODE') {
      return false
    }

    return true
  }

  /**
   * Check if an element should be treated as inline based on its tag name
   */
  private isInlineElement(tagName: string): boolean {
    return Printer.INLINE_ELEMENTS.has(tagName.toLowerCase())
  }

  /**
   * Check if we're in a text flow context (parent contains mixed text and inline elements)
   */
  private visitTextFlowChildren(children: Node[]): void {
    const indent = this.indent()
    let currentLineContent = ""

    for (const child of children) {
      if (child instanceof HTMLTextNode || (child as any).type === 'AST_HTML_TEXT_NODE') {
        const content = (child as HTMLTextNode).content

        let processedContent = content.replace(/\s+/g, ' ').trim()

        if (processedContent) {
          const hasLeadingSpace = /^\s/.test(content)

          if (currentLineContent && hasLeadingSpace && !currentLineContent.endsWith(' ')) {
            currentLineContent += ' '
          }

          currentLineContent += processedContent

          const hasTrailingSpace = /\s$/.test(content)

          if (hasTrailingSpace && !currentLineContent.endsWith(' ')) {
            currentLineContent += ' '
          }

          if ((indent.length + currentLineContent.length) > Math.max(this.maxLineLength, 120)) {
            this.visitTextFlowChildrenMultiline(children)

            return
          }
        }
      } else if (child instanceof HTMLElementNode || (child as any).type === 'AST_HTML_ELEMENT_NODE') {
        const element = child as HTMLElementNode
        const openTag = element.open_tag as HTMLOpenTagNode
        const childTagName = openTag?.tag_name?.value || ''

        if (this.isInlineElement(childTagName)) {
          const childInline = this.tryRenderInlineFull(element, childTagName,
            this.extractAttributes(openTag.children),
            element.body.filter(c => !(c instanceof WhitespaceNode || (c as any).type === 'AST_WHITESPACE_NODE') &&
              !((c instanceof HTMLTextNode || (c as any).type === 'AST_HTML_TEXT_NODE') && (c as any)?.content.trim() === "")))

          if (childInline) {
            currentLineContent += childInline

            if ((indent.length + currentLineContent.length) > this.maxLineLength) {
              this.visitTextFlowChildrenMultiline(children)

              return
            }
          } else {
            if (currentLineContent.trim()) {
              this.push(indent + currentLineContent.trim())
              currentLineContent = ""
            }

            this.visit(child)
          }
        } else {
          if (currentLineContent.trim()) {
            this.push(indent + currentLineContent.trim())
            currentLineContent = ""
          }

          this.visit(child)
        }
      } else if (child instanceof ERBContentNode || (child as any).type === 'AST_ERB_CONTENT_NODE') {
        const oldLines = this.lines
        const oldInlineMode = this.inlineMode

        try {
          this.lines = []
          this.inlineMode = true
          this.visit(child)
          const erbContent = this.lines.join("")
          currentLineContent += erbContent

          if ((indent.length + currentLineContent.length) > Math.max(this.maxLineLength, 120)) {
            this.visitTextFlowChildrenMultiline(children)

            return
          }
        } finally {
          this.lines = oldLines
          this.inlineMode = oldInlineMode
        }
      } else {
        if (currentLineContent.trim()) {
          this.push(indent + currentLineContent.trim())
          currentLineContent = ""
        }

        this.visit(child)
      }
    }

    if (currentLineContent.trim()) {
      const finalLine = indent + currentLineContent.trim()
      if (finalLine.length > Math.max(this.maxLineLength, 120)) {
        this.visitTextFlowChildrenMultiline(children)

        return
      }
      this.push(finalLine)
    }
  }

  private visitTextFlowChildrenMultiline(children: Node[]): void {
    children.forEach(child => this.visit(child))
  }

  private isInTextFlowContext(parent: Node | null, children: Node[]): boolean {
    const hasTextContent = children.some(child =>
      (child instanceof HTMLTextNode || (child as any).type === 'AST_HTML_TEXT_NODE') &&
      (child as HTMLTextNode).content.trim() !== ""
    )

    if (!hasTextContent) {
      return false
    }

    const nonTextChildren = children.filter(child =>
      !(child instanceof HTMLTextNode || (child as any).type === 'AST_HTML_TEXT_NODE')
    )

    if (nonTextChildren.length === 0) {
      return false
    }

    const allInline = nonTextChildren.every(child => {
      if (child instanceof ERBContentNode || (child as any).type === 'AST_ERB_CONTENT_NODE') {
        return true
      }

      if (child instanceof HTMLElementNode || (child as any).type === 'AST_HTML_ELEMENT_NODE') {
        const element = child as HTMLElementNode
        const openTag = element.open_tag as HTMLOpenTagNode
        const tagName = openTag?.tag_name?.value || ''

        return this.isInlineElement(tagName)
      }

      return false
    })

    if (!allInline) {
      return false
    }

    const maxNestingDepth = this.getMaxNestingDepth(children, 0)

    if (maxNestingDepth > 2) {
      return false
    }

    return true
  }

  private renderInlineOpen(name: string, attributes: HTMLAttributeNode[], selfClose: boolean, inlineNodes: Node[] = [], allChildren: Node[] = []): string {
    const parts = attributes.map(attribute => this.renderAttribute(attribute))

    if (inlineNodes.length > 0) {
      let result = `<${name}`

      if (allChildren.length > 0) {
        const currentIndentLevel = this.indentLevel
        this.indentLevel = 0
        const tempLines = this.lines
        this.lines = []

        allChildren.forEach(child => {
          if (child instanceof HTMLAttributeNode || (child as any).type === 'AST_HTML_ATTRIBUTE_NODE') {
            this.lines.push(" " + this.renderAttribute(child as HTMLAttributeNode))
          } else if (!(child instanceof WhitespaceNode || (child as any).type === 'AST_WHITESPACE_NODE')) {
            const wasInlineMode = this.inlineMode

            this.inlineMode = true

            this.lines.push(" ")
            this.visit(child)
            this.inlineMode = wasInlineMode
          }
        })

        const inlineContent = this.lines.join("")
        this.lines = tempLines
        this.indentLevel = currentIndentLevel

        result += inlineContent
      } else {
        if (parts.length > 0) {
          result += ` ${parts.join(" ")}`
        }

        const currentIndentLevel = this.indentLevel
        this.indentLevel = 0
        const tempLines = this.lines
        this.lines = []

        inlineNodes.forEach(node => {
          const wasInlineMode = this.inlineMode

          if (!this.isERBControlFlow(node)) {
            this.inlineMode = true
          }

          this.visit(node)

          this.inlineMode = wasInlineMode
        })

        const inlineContent = this.lines.join("")
        this.lines = tempLines
        this.indentLevel = currentIndentLevel

        result += inlineContent
      }

      result += selfClose ? " />" : ">"

      return result
    }

    return `<${name}${parts.length ? " " + parts.join(" ") : ""}${selfClose ? " /" : ""}>`
  }

  renderAttribute(attribute: HTMLAttributeNode): string {
    const name = (attribute.name as HTMLAttributeNameNode)!.name!.value ?? ""
    const equals = attribute.equals?.value ?? ""

    let value = ""

    if (attribute.value && (attribute.value instanceof HTMLAttributeValueNode || (attribute.value as any)?.type === 'AST_HTML_ATTRIBUTE_VALUE_NODE')) {
      const attributeValue = attribute.value as HTMLAttributeValueNode

      let open_quote = attributeValue.open_quote?.value ?? ""
      let close_quote = attributeValue.close_quote?.value ?? ""
      let htmlTextContent = ""

      let content = attributeValue.children.map((child: Node) => {
        if (child instanceof HTMLTextNode || (child as any).type === 'AST_HTML_TEXT_NODE' || child instanceof LiteralNode || (child as any).type === 'AST_LITERAL_NODE') {
          const textContent = (child as HTMLTextNode | LiteralNode).content
          htmlTextContent += textContent

          return textContent
        } else if (child instanceof ERBContentNode || (child as any).type === 'AST_ERB_CONTENT_NODE') {
          const erbAttribute = child as ERBContentNode

          return erbAttribute.tag_opening!.value + erbAttribute.content!.value + erbAttribute.tag_closing!.value
        }

        return ""
      }).join("")


      if (open_quote === "" && close_quote === "") {
        open_quote = '"'
        close_quote = '"'
      } else if (open_quote === "'" && close_quote === "'" && !htmlTextContent.includes('"')) {
        open_quote = '"'
        close_quote = '"'
      }

      if (this.isFormattableAttribute(name, this.currentTagName)) {
        if (name === 'class') {
          value = this.formatClassAttribute(content, name, equals, open_quote, close_quote)
        } else {
          value = this.formatMultilineAttribute(content, name, equals, open_quote, close_quote)
        }
      } else {
        value = open_quote + content + close_quote
      }
    }

    return name + equals + value
  }

  /**
   * Try to render a complete element inline including opening tag, children, and closing tag
   */
  private tryRenderInlineFull(_node: HTMLElementNode, tagName: string, attributes: HTMLAttributeNode[], children: Node[]): string | null {
    let result = `<${tagName}`

    result += this.renderAttributesString(attributes)

    result += ">"

    const childrenContent = this.tryRenderChildrenInline(children)
    if (!childrenContent) {
      return null
    }

    result += childrenContent
    result += `</${tagName}>`

    return result
  }

  /**
   * Try to render just the children inline (without tags)
   */
  private tryRenderChildrenInline(children: Node[]): string | null {
    let result = ""

    for (const child of children) {
      if (child instanceof HTMLTextNode || (child as any).type === 'AST_HTML_TEXT_NODE') {
        const content = (child as HTMLTextNode).content
        const normalizedContent = content.replace(/\s+/g, ' ')
        const hasLeadingSpace = /^\s/.test(content)
        const hasTrailingSpace = /\s$/.test(content)
        const trimmedContent = normalizedContent.trim()

        if (trimmedContent) {
          let finalContent = trimmedContent

          if (hasLeadingSpace && result && !result.endsWith(' ')) {
            finalContent = ' ' + finalContent
          }

          if (hasTrailingSpace) {
            finalContent = finalContent + ' '
          }

          result += finalContent
        } else if (hasLeadingSpace || hasTrailingSpace) {
          if (result && !result.endsWith(' ')) {
            result += ' '
          }
        }

      } else if (child instanceof HTMLElementNode || (child as any).type === 'AST_HTML_ELEMENT_NODE') {
        const element = child as HTMLElementNode
        const openTag = element.open_tag as HTMLOpenTagNode
        const childTagName = openTag?.tag_name?.value || ''

        if (!this.isInlineElement(childTagName)) {
          return null
        }

        const childInline = this.tryRenderInlineFull(element, childTagName,
          this.extractAttributes(openTag.children),
          element.body.filter(c => !(c instanceof WhitespaceNode || (c as any).type === 'AST_WHITESPACE_NODE') &&
            !((c instanceof HTMLTextNode || (c as any).type === 'AST_HTML_TEXT_NODE') && (c as any)?.content.trim() === ""))
        )

        if (!childInline) {
          return null
        }

        result += childInline
      } else {
        const oldLines = this.lines
        const oldInlineMode = this.inlineMode
        const oldIndentLevel = this.indentLevel

        try {
          this.lines = []
          this.inlineMode = true
          this.indentLevel = 0
          this.visit(child)

          result += this.lines.join("")
        } finally {
          this.lines = oldLines
          this.inlineMode = oldInlineMode
          this.indentLevel = oldIndentLevel
        }
      }
    }

    return result.trim()
  }

  /**
   * Try to render children inline if they are simple enough.
   * Returns the inline string if possible, null otherwise.
   */
  private tryRenderInline(children: Node[], tagName: string, depth: number = 0, forceInline: boolean = false, hasTextFlow: boolean = false): string | null {
    if (!forceInline && children.length > 10) {
      return null
    }

    const maxNestingDepth = this.getMaxNestingDepth(children, 0)

    let maxAllowedDepth = forceInline ? 5 : (tagName && ['h1', 'h2', 'h3', 'h4', 'h5', 'h6', 'div'].includes(tagName) ? 1 : 2)

    if (hasTextFlow && maxNestingDepth >= 2) {
      const roughContentLength = this.estimateContentLength(children)

      if (roughContentLength > 47) {
        maxAllowedDepth = 1
      }
    }

    if (!forceInline && maxNestingDepth > maxAllowedDepth) {
      this.isInComplexNesting = true

      return null
    }

    for (const child of children) {
      if (child instanceof HTMLTextNode || (child as any).type === 'AST_HTML_TEXT_NODE') {
        const textContent = (child as HTMLTextNode).content

        if (textContent.includes('\n')) {
          return null
        }
      } else if (child instanceof HTMLElementNode || (child as any).type === 'AST_HTML_ELEMENT_NODE') {
        const element = child as HTMLElementNode
        const openTag = element.open_tag as HTMLOpenTagNode
        const elementTagName = openTag?.tag_name?.value || ''
        const isInlineElement = this.isInlineElement(elementTagName)

        if (!isInlineElement) {
          return null
        }

      } else if (child instanceof ERBContentNode || (child as any).type === 'AST_ERB_CONTENT_NODE') {
        // ERB content nodes are allowed in inline rendering
      } else {
        return null
      }
    }

    const oldLines = this.lines
    const oldInlineMode = this.inlineMode

    try {
      this.lines = []
      this.inlineMode = true

      let content = ''

      for (const child of children) {
        if (child instanceof HTMLTextNode || (child as any).type === 'AST_HTML_TEXT_NODE') {
          content += (child as HTMLTextNode).content
        } else if (child instanceof HTMLElementNode || (child as any).type === 'AST_HTML_ELEMENT_NODE') {
          const element = child as HTMLElementNode
          const openTag = element.open_tag as HTMLOpenTagNode
          const childTagName = openTag?.tag_name?.value || ''

          const attributes = this.extractAttributes(openTag.children)

          const attributesString = this.renderAttributesString(attributes)

          const elementContent = this.renderElementInline(element)

          content += `<${childTagName}${attributesString}>${elementContent}</${childTagName}>`
        } else if (child instanceof ERBContentNode || (child as any).type === 'AST_ERB_CONTENT_NODE') {
          const erbNode = child as ERBContentNode
          const open = erbNode.tag_opening?.value ?? ""
          const erbContent = erbNode.content?.value ?? ""
          const close = erbNode.tag_closing?.value ?? ""

          content += `${open}${this.formatERBContent(erbContent)}${close}`
        }
      }

      content = content.replace(/\s+/g, ' ').trim()

      return `<${tagName}>${content}</${tagName}>`

    } finally {
      this.lines = oldLines
      this.inlineMode = oldInlineMode
    }
  }

  /**
   * Estimate the total content length of children nodes for decision making.
   */
  private estimateContentLength(children: Node[]): number {
    let length = 0

    for (const child of children) {
      if (child instanceof HTMLTextNode || (child as any).type === 'AST_HTML_TEXT_NODE') {
        length += (child as HTMLTextNode).content.length
      } else if (child instanceof HTMLElementNode || (child as any).type === 'AST_HTML_ELEMENT_NODE') {
        const element = child as HTMLElementNode
        const openTag = element.open_tag as HTMLOpenTagNode
        const tagName = openTag?.tag_name?.value || ''

        length += tagName.length + 5 // Rough estimate for tag overhead
        length += this.estimateContentLength(element.body)
      } else if (child instanceof ERBContentNode || (child as any).type === 'AST_ERB_CONTENT_NODE') {
        length += (child as ERBContentNode).content?.value.length || 0
      }
    }
    return length
  }

  /**
   * Calculate the maximum nesting depth in a subtree of nodes.
   */
  private getMaxNestingDepth(children: Node[], currentDepth: number): number {
    let maxDepth = currentDepth

    for (const child of children) {
      if (child instanceof HTMLElementNode || (child as any).type === 'AST_HTML_ELEMENT_NODE') {
        const element = child as HTMLElementNode
        const elementChildren = element.body.filter(
          child =>
            !(child instanceof WhitespaceNode || (child as any).type === 'AST_WHITESPACE_NODE') &&
            !((child instanceof HTMLTextNode || (child as any).type === 'AST_HTML_TEXT_NODE') && (child as any)?.content.trim() === ""),
        )

        const childDepth = this.getMaxNestingDepth(elementChildren, currentDepth + 1)
        maxDepth = Math.max(maxDepth, childDepth)
      }
    }

    return maxDepth
  }

  /**
   * Render an HTML element's content inline (without the wrapping tags).
   */
  private renderElementInline(element: HTMLElementNode): string {
    const children = element.body.filter(
      child =>
        !(child instanceof WhitespaceNode || (child as any).type === 'AST_WHITESPACE_NODE') &&
        !((child instanceof HTMLTextNode || (child as any).type === 'AST_HTML_TEXT_NODE') && (child as any)?.content.trim() === ""),
    )

    let content = ''

    for (const child of children) {
      if (child instanceof HTMLTextNode || (child as any).type === 'AST_HTML_TEXT_NODE') {
        content += (child as HTMLTextNode).content
      } else if (child instanceof HTMLElementNode || (child as any).type === 'AST_HTML_ELEMENT_NODE') {
        const childElement = child as HTMLElementNode
        const openTag = childElement.open_tag as HTMLOpenTagNode
        const childTagName = openTag?.tag_name?.value || ''

        const attributes = this.extractAttributes(openTag.children)

        const attributesString = this.renderAttributesString(attributes)

        const childContent = this.renderElementInline(childElement)

        content += `<${childTagName}${attributesString}>${childContent}</${childTagName}>`
      } else if (child instanceof ERBContentNode || (child as any).type === 'AST_ERB_CONTENT_NODE') {
        const erbNode = child as ERBContentNode
        const open = erbNode.tag_opening?.value ?? ""
        const erbContent = erbNode.content?.value ?? ""
        const close = erbNode.tag_closing?.value ?? ""

        content += `${open}${this.formatERBContent(erbContent)}${close}`
      }
    }

    return content.replace(/\s+/g, ' ').trim()
  }
}<|MERGE_RESOLUTION|>--- conflicted
+++ resolved
@@ -77,11 +77,8 @@
   private indentLevel: number = 0
   private inlineMode: boolean = false
   private isInComplexNesting: boolean = false
-<<<<<<< HEAD
-=======
   private currentTagName: string = ""
 
->>>>>>> 02a1389b
   private static readonly INLINE_ELEMENTS = new Set([
     'a', 'abbr', 'acronym', 'b', 'bdo', 'big', 'br', 'cite', 'code',
     'dfn', 'em', 'i', 'img', 'kbd', 'label', 'map', 'object', 'q',
@@ -111,9 +108,9 @@
 
     // Sort Tailwind classes if enabled
     if (this.sortTailwindClasses) {
-      const result = await sortTailwindClassesInAST(node, { 
-        enabled: true, 
-        verbose: false 
+      const result = await sortTailwindClassesInAST(node, {
+        enabled: true,
+        verbose: false
       })
       // Note: The AST is modified in-place, so we continue with the same node
     }
