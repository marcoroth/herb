{
  "name": "herb-lsp",
  "displayName": "Herb LSP - HTML+ERB Language Tools",
  "description": "VS Code extension for connecting with the Herb Language Server and Language Tools for HTML+ERB files",
  "version": "0.7.5",
  "private": true,
  "license": "MIT",
  "pricing": "Free",
  "icon": "icon.png",
  "publisher": "marcoroth",
  "author": {
    "name": "Marco Roth"
  },
  "engines": {
    "vscode": "^1.43.0"
  },
  "categories": [
    "Programming Languages",
    "Linters",
    "Formatters"
  ],
  "keywords": [
    "HTML",
    "Ruby",
    "ERB"
  ],
  "homepage": "https://herb-tools.dev",
  "bugs": "https://github.com/marcoroth/herb/issues/new?title=Package%20%60@herb-lsp-vscode%60:%20",
  "repository": {
    "type": "git",
    "url": "https://github.com/marcoroth/herb.git",
    "directory": "javascript/packages/vscode"
  },
  "sponsor": {
    "url": "http://github.com/sponsors/marcoroth"
  },
  "activationEvents": [
    "onLanguage:erb",
    "onLanguage:html",
    "onCommand:herb.analyzeProject",
    "onCommand:herb.reprocessFile"
  ],
  "main": "./dist/extension.js",
  "contributes": {
    "configuration": {
      "type": "object",
      "title": "Herb (HTML+ERB)",
      "properties": {
        "languageServerHerb.linter.enabled": {
          "scope": "window",
          "type": "boolean",
          "default": true,
          "description": "Enable/disable the Herb Linter. The linter provides comprehensive HTML+ERB validation, enforces best practices, and catches common errors with a set of configurable rules, like proper tag nesting, required attributes, and ERB usage patterns.",
          "markdownDescription": "Enable/disable the [Herb Linter](https://herb-tools.dev/projects/linter). The linter provides comprehensive HTML+ERB validation, enforces best practices, and catches common errors with a set of configurable [rules](https://herb-tools.dev/linter/rules/), like proper tag nesting, required attributes, and ERB usage patterns.\n\n**Note**: This is a personal default. If a `.herb.yml` file exists in your project, its configuration takes precedence."
        },
<<<<<<< HEAD
        "languageServerHerb.linter.excludedRules": {
          "title": "Herb Linter Excluded Rules",
          "scope": "window",
          "type": "array",
          "items": {
            "type": "string",
            "enum": [
              "erb-comment-syntax",
              "erb-no-case-node-children",
              "erb-no-empty-tags",
              "erb-no-extra-newline",
              "erb-no-output-control-flow",
              "erb-no-silent-tag-in-attribute-name",
              "erb-prefer-image-tag-helper",
              "erb-require-trailing-newline",
              "erb-require-whitespace-inside-tags",
              "erb-right-trim",
              "html-anchor-require-href",
              "html-aria-attribute-must-be-valid",
              "html-aria-label-is-well-formatted",
              "html-aria-level-must-be-valid",
              "html-aria-role-heading-requires-level",
              "html-aria-role-must-be-valid",
              "html-attribute-double-quotes",
              "html-attribute-equals-spacing",
              "html-attribute-values-require-quotes",
              "html-avoid-both-disabled-and-aria-disabled",
              "html-body-only-elements",
              "html-boolean-attributes-no-value",
              "html-head-only-elements",
              "html-iframe-has-title",
              "html-img-require-alt",
              "html-input-require-autocomplete",
              "html-navigation-has-label",
              "html-no-aria-hidden-on-focusable",
              "html-no-block-inside-inline",
              "html-no-duplicate-attributes",
              "html-no-duplicate-ids",
              "html-no-duplicate-meta-names",
              "html-no-empty-attributes",
              "html-no-empty-headings",
              "html-no-nested-links",
              "html-no-positive-tab-index",
              "html-no-self-closing",
              "html-no-space-in-tag",
              "html-no-title-attribute",
              "html-no-underscores-in-attribute-names",
              "html-tag-name-lowercase",
              "html-turbo-permanent",
              "parser-no-errors",
              "svg-tag-name-capitalization"
            ]
          },
          "uniqueItems": true,
          "default": [
            "parser-no-errors"
          ],
          "description": "Array of linter rule names to exclude from diagnostics. The 'parser-no-errors' rule is excluded by default to prevent duplicate error reporting since parser errors are already displayed through the language server's built-in diagnostics.",
          "markdownDescription": "Array of linter rule names to exclude from diagnostics. The `parser-no-errors` rule is excluded by default to prevent duplicate error reporting since parser errors are already displayed through the language server's built-in diagnostics. See all available [rules](https://herb-tools.dev/linter/rules/)."
=======
        "languageServerHerb.linter.fixOnSave": {
          "scope": "resource",
          "type": "boolean",
          "default": true,
          "description": "Automatically autofix correctable linter offenses when saving files.",
          "markdownDescription": "Automatically autofix correctable linter offenses when saving files."
>>>>>>> 4066284f
        },
        "languageServerHerb.formatter.enabled": {
          "scope": "resource",
          "type": "boolean",
          "default": false,
          "description": "Enable/disable document formatting using the Herb Formatter (Experimental Preview). WARNING: This formatter is experimental and may potentially corrupt files. Only use on files that can be restored via git or other version control.",
          "markdownDescription": "Enable/disable document formatting using the [Herb Formatter](https://herb-tools.dev/projects/formatter) **(Experimental Preview)**. ⚠️ **WARNING**: This formatter is experimental and may potentially corrupt files. Only use on files that can be restored via git or other version control.\n\n**Note**: This is a personal default. If a `.herb.yml` file exists in your project, its configuration takes precedence."
        },
        "languageServerHerb.formatter.indentWidth": {
          "scope": "resource",
          "type": "number",
          "default": 2,
          "description": "Number of spaces for each indentation level.",
          "markdownDescription": "Number of spaces for each indentation level.\n\n**Note**: This is a personal default. If a `.herb.yml` file exists in your project, its configuration takes precedence."
        },
        "languageServerHerb.formatter.maxLineLength": {
          "scope": "resource",
          "type": "number",
          "default": 80,
          "description": "Maximum line length before wrapping.",
          "markdownDescription": "Maximum line length before wrapping.\n\n**Note**: This is a personal default. If a `.herb.yml` file exists in your project, its configuration takes precedence."
        },
        "languageServerHerb.trace.server": {
          "scope": "window",
          "type": "string",
          "enum": [
            "off",
            "messages",
            "verbose"
          ],
          "default": "verbose",
          "description": "Traces the communication between Visual Studio Code and the Herb language server (for debugging)."
        }
      }
    },
    "commands": [
      {
        "command": "herb.analyzeProject",
        "title": "Herb: Analyze Project",
        "icon": "$(refresh)"
      },
      {
        "command": "herb.reprocessFile",
        "title": "Herb: Re-analyze File",
        "icon": "$(refresh)"
      },
      {
        "command": "herb.createConfig",
        "title": "Herb: Create Herb Configuration",
        "icon": "$(file-add)"
      },
      {
        "command": "herb.editConfig",
        "title": "Herb: Edit Herb Configuration",
        "icon": "$(edit)"
      },
      {
        "command": "herb.reportIssue",
        "title": "Herb: Report Issue",
        "icon": "$(github)"
      },
      {
        "command": "herb.reportDetailedIssue",
        "title": "Herb: Report Detailed Issue",
        "icon": "$(github)"
      },
      {
        "command": "herb.reportGeneralIssue",
        "title": "Herb: Report General Issue",
        "icon": "$(github)"
      },
      {
        "command": "herb.reportDiagnosticIssue",
        "title": "Herb: Report Issue with Diagnostic",
        "icon": "$(github)",
        "when": "false"
      },
      {
        "command": "herb.toggleLinter",
        "title": "Herb: Toggle Linter",
        "icon": "$(symbol-boolean)"
      },
      {
        "command": "herb.toggleFormatter",
        "title": "Herb: Toggle Formatter",
        "icon": "$(symbol-boolean)"
      },
      {
        "command": "herb.setIndentWidth",
        "title": "Herb: Set Indent Width",
        "icon": "$(symbol-numeric)"
      },
      {
        "command": "herb.setMaxLineLength",
        "title": "Herb: Set Max Line Length",
        "icon": "$(symbol-numeric)"
      }
    ],
    "viewsContainers": {
      "activitybar": [
        {
          "id": "herbExplorer",
          "title": "Herb",
          "icon": "assets/herb.svg"
        }
      ]
    },
    "views": {
      "herbExplorer": [
        {
          "id": "herbFileStatus",
          "name": "Project Analysis",
          "visibility": "visible"
        },
        {
          "id": "herbConfiguration",
          "name": "Configuration",
          "visibility": "visible"
        },
        {
          "id": "herbInformation",
          "name": "Information",
          "visibility": "collapsed"
        },
        {
          "id": "herbSupport",
          "name": "Support",
          "visibility": "collapsed"
        }
      ]
    },
    "menus": {
      "view/title": [
        {
          "command": "herb.analyzeProject",
          "when": "view == herbFileStatus",
          "group": "navigation"
        },
        {
          "command": "herb.createConfig",
          "when": "view == herbConfiguration && !herb.hasProjectConfig",
          "group": "navigation"
        },
        {
          "command": "herb.editConfig",
          "when": "view == herbConfiguration && herb.hasProjectConfig",
          "group": "navigation"
        }
      ],
      "view/item/context": [
        {
          "command": "herb.reprocessFile",
          "when": "view == herbFileStatus && (viewItem == herbFileWithIssues || viewItem == herbFileOk)",
          "group": "inline"
        },
        {
          "command": "herb.reportDetailedIssue",
          "when": "view == herbFileStatus && viewItem == herbFileWithIssues",
          "group": "inline"
        }
      ]
    },
    "viewsWelcome": [
      {
        "view": "herbFileStatus",
        "contents": "Run a project analysis to get started",
        "button": {
          "title": "Analyze Project",
          "command": "herb.analyzeProject"
        }
      },
      {
        "view": "herbConfiguration",
        "contents": "Create a Herb configuration file to share Herb settings with your team.\n\n[Create .herb.yml](command:herb.createConfig)",
        "when": "!herb.hasProjectConfig"
      }
    ]
  },
  "scripts": {
    "vscode:prepublish": "yarn run package",
    "publish": "vsce publish",
    "build": "yarn clean && yarn sync-defaults && yarn run check-types && yarn run lint && yarn build:language-server && node esbuild.js",
    "build:language-server": "cd ../language-server && yarn build && cd -",
    "watch": "npm-run-all -p watch:*",
    "watch:esbuild": "node esbuild.js --watch",
    "watch:tsc": "tsc --noEmit --watch --project tsconfig.json",
    "package": "yarn run check-types && yarn run lint && node esbuild.js --production",
    "build-tests": "tsc -p . --outDir out",
    "watch-tests": "tsc -p . -w --outDir out",
    "pretest": "yarn run build-tests && yarn run build && yarn run lint",
    "check-types": "tsc --noEmit",
    "lint": "eslint src",
    "test": "if [ -z \"$DISPLAY\" ]; then xvfb-run -a yarn vscode:test; else yarn vscode:test; fi",
    "vscode:test": "vscode-test",
    "clean": "rimraf dist",
    "sync-defaults": "node scripts/sync-defaults.js",
    "prepublishOnly": "yarn clean && yarn build && yarn test"
  },
  "devDependencies": {
    "@herb-tools/config": "0.7.5",
    "@herb-tools/formatter": "0.7.5",
    "@herb-tools/linter": "0.7.5",
    "@herb-tools/node-wasm": "0.7.5",
    "@types/node": "20.x",
    "@types/vscode": "^1.43.0",
    "@typescript-eslint/eslint-plugin": "^8.40.0",
    "@typescript-eslint/parser": "^8.40.0",
    "@vscode/test-cli": "^0.0.10",
    "@vscode/test-electron": "^2.5.2",
    "@vscode/vsce": "^3.5.0",
    "esbuild": "^0.25.11",
    "esbuild-plugin-copy": "^2.1.1",
    "eslint": "^9.25.1",
    "npm-run-all": "^4.1.5",
    "vscode-languageclient": "^9.0.1"
  }
}<|MERGE_RESOLUTION|>--- conflicted
+++ resolved
@@ -53,74 +53,12 @@
           "description": "Enable/disable the Herb Linter. The linter provides comprehensive HTML+ERB validation, enforces best practices, and catches common errors with a set of configurable rules, like proper tag nesting, required attributes, and ERB usage patterns.",
           "markdownDescription": "Enable/disable the [Herb Linter](https://herb-tools.dev/projects/linter). The linter provides comprehensive HTML+ERB validation, enforces best practices, and catches common errors with a set of configurable [rules](https://herb-tools.dev/linter/rules/), like proper tag nesting, required attributes, and ERB usage patterns.\n\n**Note**: This is a personal default. If a `.herb.yml` file exists in your project, its configuration takes precedence."
         },
-<<<<<<< HEAD
-        "languageServerHerb.linter.excludedRules": {
-          "title": "Herb Linter Excluded Rules",
-          "scope": "window",
-          "type": "array",
-          "items": {
-            "type": "string",
-            "enum": [
-              "erb-comment-syntax",
-              "erb-no-case-node-children",
-              "erb-no-empty-tags",
-              "erb-no-extra-newline",
-              "erb-no-output-control-flow",
-              "erb-no-silent-tag-in-attribute-name",
-              "erb-prefer-image-tag-helper",
-              "erb-require-trailing-newline",
-              "erb-require-whitespace-inside-tags",
-              "erb-right-trim",
-              "html-anchor-require-href",
-              "html-aria-attribute-must-be-valid",
-              "html-aria-label-is-well-formatted",
-              "html-aria-level-must-be-valid",
-              "html-aria-role-heading-requires-level",
-              "html-aria-role-must-be-valid",
-              "html-attribute-double-quotes",
-              "html-attribute-equals-spacing",
-              "html-attribute-values-require-quotes",
-              "html-avoid-both-disabled-and-aria-disabled",
-              "html-body-only-elements",
-              "html-boolean-attributes-no-value",
-              "html-head-only-elements",
-              "html-iframe-has-title",
-              "html-img-require-alt",
-              "html-input-require-autocomplete",
-              "html-navigation-has-label",
-              "html-no-aria-hidden-on-focusable",
-              "html-no-block-inside-inline",
-              "html-no-duplicate-attributes",
-              "html-no-duplicate-ids",
-              "html-no-duplicate-meta-names",
-              "html-no-empty-attributes",
-              "html-no-empty-headings",
-              "html-no-nested-links",
-              "html-no-positive-tab-index",
-              "html-no-self-closing",
-              "html-no-space-in-tag",
-              "html-no-title-attribute",
-              "html-no-underscores-in-attribute-names",
-              "html-tag-name-lowercase",
-              "html-turbo-permanent",
-              "parser-no-errors",
-              "svg-tag-name-capitalization"
-            ]
-          },
-          "uniqueItems": true,
-          "default": [
-            "parser-no-errors"
-          ],
-          "description": "Array of linter rule names to exclude from diagnostics. The 'parser-no-errors' rule is excluded by default to prevent duplicate error reporting since parser errors are already displayed through the language server's built-in diagnostics.",
-          "markdownDescription": "Array of linter rule names to exclude from diagnostics. The `parser-no-errors` rule is excluded by default to prevent duplicate error reporting since parser errors are already displayed through the language server's built-in diagnostics. See all available [rules](https://herb-tools.dev/linter/rules/)."
-=======
         "languageServerHerb.linter.fixOnSave": {
           "scope": "resource",
           "type": "boolean",
           "default": true,
           "description": "Automatically autofix correctable linter offenses when saving files.",
           "markdownDescription": "Automatically autofix correctable linter offenses when saving files."
->>>>>>> 4066284f
         },
         "languageServerHerb.formatter.enabled": {
           "scope": "resource",
