--- conflicted
+++ resolved
@@ -83,11 +83,8 @@
               "html-avoid-both-disabled-and-aria-disabled",
               "html-body-only-elements",
               "html-boolean-attributes-no-value",
-<<<<<<< HEAD
               "html-head-only-elements",
-=======
               "html-iframe-has-title",
->>>>>>> 09e065e2
               "html-img-require-alt",
               "html-input-require-autocomplete",
               "html-navigation-has-label",
