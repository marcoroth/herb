{
  "name": "@herb-tools/browser",
  "version": "0.0.0",
  "type": "module",
  "license": "MIT",
  "main": "./dist/herb-browser.esm.js",
  "module": "./dist/herb-browser.esm.js",
  "types": "./dist/types/index.d.ts",
  "scripts": {
<<<<<<< HEAD
    "build": "yarn clean && node bin/build.js",
=======
    "build": "yarn clean && rollup -c",
    "dev": "rollup -c -w",
>>>>>>> 828d02eb
    "clean": "rimraf dist",
    "test": "vitest run",
    "prepublishOnly": "yarn clean && yarn build && yarn test"
  },
  "exports": {
    "./package.json": "./package.json",
    ".": {
      "types": "./dist/types/index.d.ts",
      "import": "./dist/herb-browser.esm.js",
      "default": "./dist/herb-browser.esm.js"
    }
  },
  "dependencies": {
    "@herb-tools/core": "0.0.0",
    "@bjorn3/browser_wasi_shim": "^0.4.1",
    "@ruby/prism": "^1.3.0"
  },
  "devDependencies": {
<<<<<<< HEAD
    "esbuild-plugin-wasm": "^1.1.0",
=======
    "@rollup/plugin-json": "^6.1.0",
    "@rollup/plugin-node-resolve": "^15.2.3",
    "@rollup/plugin-typescript": "^12.1.2",
>>>>>>> 828d02eb
    "rimraf": "^6.0.1",
    "rollup": "^4.35.0",
    "tslib": "^2.8.1",
    "typescript": "^5.8.2",
    "vitest": "^3.0.0"
  },
  "files": [
    "package.json",
    "README.md",
    "dist/",
    "src/",
    "build/"
  ]
}<|MERGE_RESOLUTION|>--- conflicted
+++ resolved
@@ -7,12 +7,8 @@
   "module": "./dist/herb-browser.esm.js",
   "types": "./dist/types/index.d.ts",
   "scripts": {
-<<<<<<< HEAD
-    "build": "yarn clean && node bin/build.js",
-=======
     "build": "yarn clean && rollup -c",
     "dev": "rollup -c -w",
->>>>>>> 828d02eb
     "clean": "rimraf dist",
     "test": "vitest run",
     "prepublishOnly": "yarn clean && yarn build && yarn test"
@@ -31,13 +27,9 @@
     "@ruby/prism": "^1.3.0"
   },
   "devDependencies": {
-<<<<<<< HEAD
-    "esbuild-plugin-wasm": "^1.1.0",
-=======
     "@rollup/plugin-json": "^6.1.0",
     "@rollup/plugin-node-resolve": "^15.2.3",
     "@rollup/plugin-typescript": "^12.1.2",
->>>>>>> 828d02eb
     "rimraf": "^6.0.1",
     "rollup": "^4.35.0",
     "tslib": "^2.8.1",
