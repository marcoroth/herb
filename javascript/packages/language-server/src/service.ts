import { Connection, InitializeParams } from "vscode-languageserver/node"

import { Settings, HerbSettings } from "./settings"
import { DocumentService } from "./document_service"
import { Diagnostics } from "./diagnostics"
import { ParserService } from "./parser_service"
import { LinterService } from "./linter_service"
import { Config } from "./config"
import { Project } from "./project"
import { FormattingService } from "./formatting_service"

export class Service {
  connection: Connection
  settings: Settings
  diagnostics: Diagnostics
  documentService: DocumentService
  parserService: ParserService
  linterService: LinterService
  project: Project
  config?: Config
  formatting: FormattingService

  constructor(connection: Connection, params: InitializeParams) {
    this.connection = connection
    this.settings = new Settings(params, this.connection)
    this.documentService = new DocumentService(this.connection)
    this.project = new Project(connection, this.settings.projectPath.replace("file://", ""))
<<<<<<< HEAD
    this.diagnostics = new Diagnostics(this.connection, this.documentService)
    this.formatting = new FormattingService(this.connection, this.documentService.documents, this.project, this.settings)
=======
    this.parserService = new ParserService()
    this.linterService = new LinterService(this.settings)
    this.diagnostics = new Diagnostics(this.connection, this.documentService, this.parserService, this.linterService)

    // Initialize global settings from initialization options
    if (params.initializationOptions) {
      this.settings.globalSettings = params.initializationOptions as HerbSettings
    }
>>>>>>> ce16dd7d
  }

  async init() {
    await this.project.initialize()
    await this.formatting.initialize()

    this.config = await Config.fromPathOrNew(this.project.projectPath)

    // Only keep settings for open documents
    this.documentService.onDidClose((change) => {
      this.settings.documentSettings.delete(change.document.uri)
    })

    // The content of a text document has changed. This event is emitted
    // when the text document first opened or when its content has changed.
    this.documentService.onDidChangeContent(async (change) => {
      await this.diagnostics.refreshDocument(change.document)
    })
  }

  async refresh() {
    await this.project.refresh()
    await this.diagnostics.refreshAllDocuments()
  }

  async refreshConfig() {
    this.config = await Config.fromPathOrNew(this.project.projectPath)
    await this.formatting.refreshConfig()
  }
}<|MERGE_RESOLUTION|>--- conflicted
+++ resolved
@@ -25,19 +25,15 @@
     this.settings = new Settings(params, this.connection)
     this.documentService = new DocumentService(this.connection)
     this.project = new Project(connection, this.settings.projectPath.replace("file://", ""))
-<<<<<<< HEAD
-    this.diagnostics = new Diagnostics(this.connection, this.documentService)
-    this.formatting = new FormattingService(this.connection, this.documentService.documents, this.project, this.settings)
-=======
     this.parserService = new ParserService()
     this.linterService = new LinterService(this.settings)
+    this.formatting = new FormattingService(this.connection, this.documentService.documents, this.project, this.settings)
     this.diagnostics = new Diagnostics(this.connection, this.documentService, this.parserService, this.linterService)
 
     // Initialize global settings from initialization options
     if (params.initializationOptions) {
       this.settings.globalSettings = params.initializationOptions as HerbSettings
     }
->>>>>>> ce16dd7d
   }
 
   async init() {
