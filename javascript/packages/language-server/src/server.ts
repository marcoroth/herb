import {
  createConnection,
  ProposedFeatures,
  InitializeParams,
  DidChangeConfigurationNotification,
  DidChangeWatchedFilesNotification,
  TextDocumentSyncKind,
  TextDocumentSaveReason,
  InitializeResult,
  Connection,
  DocumentFormattingParams,
  DocumentRangeFormattingParams,
  CodeActionParams,
  CodeActionKind,
<<<<<<< HEAD
  TextEdit,
  FoldingRangeParams,
=======
>>>>>>> ba1d2277
} from "vscode-languageserver/node"

import { Service } from "./service"
import { PersonalHerbSettings } from "./settings"
import { Config } from "@herb-tools/config"

export class Server {
  private service!: Service
  private connection: Connection

  constructor() {
    this.connection = createConnection(ProposedFeatures.all)
    this.setupEventHandlers()
  }

  private setupEventHandlers() {
    this.connection.onInitialize(async (params: InitializeParams) => {
      this.service = new Service(this.connection, params)

      await this.service.init()

      this.service.documentService.documents.onWillSaveWaitUntil(async (event) => {
        return this.service.documentSaveService.applyFixes(event.document)
      })

      const result: InitializeResult = {
        capabilities: {
          textDocumentSync: {
            openClose: true,
            change: TextDocumentSyncKind.Incremental,
            willSave: true,
            willSaveWaitUntil: true,
            save: {
              includeText: false
            }
          },
          documentFormattingProvider: true,
          documentRangeFormattingProvider: true,
          codeActionProvider: {
            codeActionKinds: [CodeActionKind.QuickFix, CodeActionKind.SourceFixAll]
          },
          foldingRangeProvider: true,
        },
      }

      if (this.service.settings.hasWorkspaceFolderCapability) {
        result.capabilities.workspace = {
          workspaceFolders: {
            supported: true,
          },
        }
      }

      return result
    })

    this.connection.onInitialized(() => {
      if (this.service.settings.hasConfigurationCapability) {
        this.connection.client.register(DidChangeConfigurationNotification.type, undefined)
      }

      if (this.service.settings.hasWorkspaceFolderCapability) {
        this.connection.workspace.onDidChangeWorkspaceFolders((_event) => {
          this.connection.console.log("Workspace folder change event received.")
        })
      }

      const patterns = Config.getDefaultFilePatterns().map(globPattern => ({
        globPattern
      }))

      this.connection.client.register(DidChangeWatchedFilesNotification.type, {
        watchers: [
          ...patterns,
          { globPattern: `**/.herb.yml` },
          { globPattern: `**/.herb/rules/**/*.mjs` },
          { globPattern: `**/.herb/rewriters/**/*.mjs` },
        ],
      })
    })

    this.connection.onDidChangeConfiguration(async (change) => {
      if (this.service.settings.hasConfigurationCapability) {
        // Reset all cached document settings
        this.service.settings.documentSettings.clear()
      } else {
        this.service.settings.globalSettings = (
          (change.settings.languageServerHerb || this.service.settings.defaultSettings)
        ) as PersonalHerbSettings
      }

      await this.service.refresh()
    })

    this.connection.onDidOpenTextDocument(async (params) => {
      const document = this.service.documentService.get(params.textDocument.uri)

      if (document) {
        await this.service.diagnostics.refreshDocument(document)
      }
    })

    this.connection.onDidChangeWatchedFiles(async (params) => {
      for (const event of params.changes) {
        const isConfigChange = event.uri.endsWith("/.herb.yml")
        const isCustomRuleChange = event.uri.includes("/.herb/rules/")
        const isCustomRewriterChange = event.uri.includes("/.herb/rewriters/")

        if (isConfigChange) {
          await this.service.refreshConfig()

          const documents = this.service.documentService.getAll()
          await Promise.all(documents.map(document =>
            this.service.diagnostics.refreshDocument(document)
          ))
        } else if (isCustomRuleChange || isCustomRewriterChange) {
          if (isCustomRuleChange) {
            this.connection.console.log(`[Linter] Custom rule changed: ${event.uri}`)
            this.service.linterService.rebuildLinter()
          }

          if (isCustomRewriterChange) {
            this.connection.console.log(`[Rewriter] Custom rewriter changed: ${event.uri}`)
            await this.service.formattingService.refreshConfig(this.service.config)
          }

          const documents = this.service.documentService.getAll()
          await Promise.all(documents.map(document =>
            this.service.diagnostics.refreshDocument(document)
          ))
        }
      }
    })

    this.connection.onDocumentFormatting(async (params: DocumentFormattingParams) => {
      const document = this.service.documentService.get(params.textDocument.uri)

      if (!document) return []

      return this.service.documentSaveService.applyFixesAndFormatting(document, TextDocumentSaveReason.Manual)
    })

    this.connection.onDocumentRangeFormatting((params: DocumentRangeFormattingParams) => {
      return this.service.formattingService.formatRange(params)
    })

    this.connection.onCodeAction((params: CodeActionParams) => {
      const document = this.service.documentService.get(params.textDocument.uri)

      if (!document) return []

      const diagnostics = params.context.diagnostics
      const documentText = document.getText()

      const linterDisableCodeActions = this.service.codeActionService.createCodeActions(
        params.textDocument.uri,
        diagnostics,
        documentText
      )

      const autofixCodeActions = this.service.codeActionService.autofixCodeActions(params, document)

      return autofixCodeActions.concat(linterDisableCodeActions)
    })

    this.connection.onFoldingRanges((params: FoldingRangeParams) => {
      const document = this.service.documentService.get(params.textDocument.uri)

      if (!document) return []

      const parseResult = this.service.parserService.parseDocument(document)

      return this.service.foldingRangeService.getFoldingRanges(parseResult.document)
    })
  }

  listen() {
    this.connection.listen()
  }
}<|MERGE_RESOLUTION|>--- conflicted
+++ resolved
@@ -12,11 +12,8 @@
   DocumentRangeFormattingParams,
   CodeActionParams,
   CodeActionKind,
-<<<<<<< HEAD
   TextEdit,
   FoldingRangeParams,
-=======
->>>>>>> ba1d2277
 } from "vscode-languageserver/node"
 
 import { Service } from "./service"
