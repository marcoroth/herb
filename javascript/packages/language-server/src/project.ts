--- conflicted
+++ resolved
@@ -1,8 +1,4 @@
-<<<<<<< HEAD
-import { Herb } from "@herb-tools/node-wasm"
-=======
 import { Herb, HerbBackend } from "@herb-tools/node-wasm"
->>>>>>> 4308d0b2
 import { Connection } from "vscode-languageserver/node"
 
 export class Project {
