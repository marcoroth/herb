{
  "name": "@herb-tools/language-server",
  "description": "Herb HTML+ERB Language Tools and Language Server Protocol integration.",
  "version": "0.3.1",
  "author": "Marco Roth",
  "license": "MIT",
  "engines": {
    "node": "*"
  },
  "bugs": "https://github.com/marcoroth/herb/issues/new?title=Package%20%60@herb-tools/language-server%60:%20",
  "repository": {
    "type": "git",
    "url": "https://github.com/marcoroth/herb.git",
    "directory": "javascript/packages/language-server"
  },
<<<<<<< HEAD
  "main": "./dist/index.cjs",
  "module": "./dist/index.js",
  "types": "./dist/types/index.d.ts",
=======
  "main": "./dist/herb-language-server.cjs",
  "module": "./dist/server.js",
  "types": "./dist/types/server.d.ts",
>>>>>>> 4308d0b2
  "exports": {
    "./package.json": "./package.json",
    ".": {
      "types": "./dist/types/index.d.ts",
      "import": "./dist/index.js",
      "require": "./dist/index.cjs",
      "default": "./dist/index.js"
    }
  },
  "homepage": "https://herb-tools.dev",
  "bin": {
    "herb-language-server": "./bin/herb-language-server"
  },
  "scripts": {
    "clean": "rimraf dist",
    "prebuild": "yarn run clean",
    "build": "tsc -b && rollup -c rollup.config.mjs",
    "watch": "tsc -b -w",
    "test": "echo 'TODO: add tests'",
    "prepublishOnly": "yarn clean && yarn build && yarn test"
  },
  "files": [
    "package.json",
    "README.md",
    "src/",
    "bin/",
    "dist/"
  ],
  "dependencies": {
<<<<<<< HEAD
    "@herb-tools/node-wasm": "0.3.1",
=======
    "@herb-tools/node-wasm": "0.3.0",
    "@herb-tools/formatter": "0.3.0",
>>>>>>> 4308d0b2
    "dedent": "^1.6.0",
    "typescript": "^5.8.3",
    "vscode-languageserver": "^9.0.1",
    "vscode-languageserver-textdocument": "^1.0.12"
  },
  "devDependencies": {
    "@rollup/plugin-commonjs": "^28.0.6",
    "@rollup/plugin-typescript": "^12.1.3",
    "@rollup/plugin-node-resolve": "^16.0.1",
    "@rollup/plugin-json": "^6.1.0",
    "rimraf": "^6.0.1"
  }
}<|MERGE_RESOLUTION|>--- conflicted
+++ resolved
@@ -13,15 +13,9 @@
     "url": "https://github.com/marcoroth/herb.git",
     "directory": "javascript/packages/language-server"
   },
-<<<<<<< HEAD
   "main": "./dist/index.cjs",
   "module": "./dist/index.js",
   "types": "./dist/types/index.d.ts",
-=======
-  "main": "./dist/herb-language-server.cjs",
-  "module": "./dist/server.js",
-  "types": "./dist/types/server.d.ts",
->>>>>>> 4308d0b2
   "exports": {
     "./package.json": "./package.json",
     ".": {
@@ -51,12 +45,8 @@
     "dist/"
   ],
   "dependencies": {
-<<<<<<< HEAD
     "@herb-tools/node-wasm": "0.3.1",
-=======
-    "@herb-tools/node-wasm": "0.3.0",
-    "@herb-tools/formatter": "0.3.0",
->>>>>>> 4308d0b2
+    "@herb-tools/formatter": "0.3.1",
     "dedent": "^1.6.0",
     "typescript": "^5.8.3",
     "vscode-languageserver": "^9.0.1",
