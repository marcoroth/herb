--- conflicted
+++ resolved
@@ -46,16 +46,10 @@
     "dist/"
   ],
   "dependencies": {
-<<<<<<< HEAD
-    "@herb-tools/formatter": "0.4.2",
-    "@herb-tools/linter": "0.4.2",
-    "@herb-tools/node-wasm": "0.4.2",
-    "@herb-tools/tailwind": "0.4.2",
-=======
     "@herb-tools/formatter": "0.4.3",
     "@herb-tools/linter": "0.4.3",
     "@herb-tools/node-wasm": "0.4.3",
->>>>>>> 02a1389b
+    "@herb-tools/tailwind": "0.4.3",
     "dedent": "^1.6.0",
     "vscode-languageserver": "^9.0.1",
     "vscode-languageserver-textdocument": "^1.0.12"
