--- conflicted
+++ resolved
@@ -69,14 +69,11 @@
 # Temporary files
 tmp/*
 
-<<<<<<< HEAD
-vendor/*
-=======
 # Bundler Config
 !/.bundle/config
 
 # Bundler
->>>>>>> f6bf4b70
+vendor/*
 vendor/bundle/*
 vendor/cache/*
 
