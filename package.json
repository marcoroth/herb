--- conflicted
+++ resolved
@@ -23,12 +23,9 @@
     "@vitest/browser": "^3.1.4",
     "@vitest/ui": "^3.1.4",
     "concurrently": "^9.1.2",
-<<<<<<< HEAD
     "dedent": "^1.6.0",
-=======
     "esbuild-plugin-copy": "^2.1.1",
     "minimatch": "^10.0.3",
->>>>>>> ce16dd7d
     "nx": "21.1.2",
     "playwright": "^1.51.0",
     "prettier": "3.5.3",
