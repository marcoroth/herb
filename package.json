{
  "name": "@herb-tools/source",
  "version": "0.0.0",
  "license": "MIT",
  "private": true,
  "homepage": "https://herb-tools.dev",
  "bugs": "https://github.com/marcoroth/herb/issues",
  "repository": {
    "type": "git",
    "url": "https://github.com/marcoroth/herb.git"
  },
  "devDependencies": {
    "@jothepro/doxygen-awesome-css": "https://github.com/jothepro/doxygen-awesome-css#v2.3.4",
    "@nx/js": "21.1.2",
    "@nx/node": "21.1.2",
    "@nx/web": "21.1.2",
    "@rollup/plugin-commonjs": "^28.0.6",
    "@rollup/plugin-json": "^6.1.0",
    "@rollup/plugin-node-resolve": "^16.0.1",
    "@rollup/plugin-typescript": "^12.1.3",
    "@testing-library/dom": "^10.4.0",
    "@types/glob": "^9.0.0",
    "@vitest/browser": "^3.1.4",
    "@vitest/ui": "^3.1.4",
    "concurrently": "^9.1.2",
<<<<<<< HEAD
    "esbuild-plugin-copy": "^2.1.1",
=======
    "minimatch": "^10.0.3",
>>>>>>> b89a78bc
    "nx": "21.1.2",
    "playwright": "^1.51.0",
    "prettier": "3.5.3",
    "rimraf": "^6.0.1",
    "rollup": "^4.35.0",
    "tslib": "^2.8.1",
    "tsx": "^4.19.3",
    "typescript": "^5.8.3",
    "verdaccio": "^6.0.5",
    "vitest": "^3.1.4",
    "yeoman-environment": "^4.4.1",
    "yeoman-generator": "^7.1.1"
  },
  "scripts": {
    "dev": "nx run-many -t dev --all --parallel --exclude=herb-language-server",
    "build": "nx run-many -t build --all --exclude=herb-language-server",
    "build:affected": "nx affected -t build --exclude=herb-language-server",
    "test": "nx run-many -t test --all --parallel --exclude=herb-language-server",
    "test:affected": "nx affected -t test --exclude=herb-language-server",
    "clean": "nx run-many -t clean --all --parallel && nx reset",
    "playground": "nx run playground:dev",
    "docs": "nx dev docs",
    "lint": "yarn prettier '**/*.{js,mjs,cjs,ts,mts,cts,css,html}' --check",
    "format": "yarn prettier '**/*.{js,mjs,cjs,ts,mts,cts,css,html}' --write",
    "release": "tsx javascript/tools/scripts/release.ts",
    "registry": "nx local-registry"
  },
  "workspaces": [
    "javascript/packages/*",
    "playground",
    "docs"
  ],
  "nx": {
    "includedScripts": []
  }
}<|MERGE_RESOLUTION|>--- conflicted
+++ resolved
@@ -23,11 +23,8 @@
     "@vitest/browser": "^3.1.4",
     "@vitest/ui": "^3.1.4",
     "concurrently": "^9.1.2",
-<<<<<<< HEAD
     "esbuild-plugin-copy": "^2.1.1",
-=======
     "minimatch": "^10.0.3",
->>>>>>> b89a78bc
     "nx": "21.1.2",
     "playwright": "^1.51.0",
     "prettier": "3.5.3",
