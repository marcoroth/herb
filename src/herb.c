--- conflicted
+++ resolved
@@ -27,19 +27,12 @@
 }
 
 AST_DOCUMENT_NODE_T* herb_parse(const char* source, parser_options_T* options) {
-<<<<<<< HEAD
+  if (!source) { source = ""; }
+
   lexer_T lexer = { 0 };
   lexer_init(&lexer, source);
   parser_T parser = { 0 };
   herb_parser_init(&parser, &lexer, options);
-=======
-  if (!source) { source = ""; }
-
-  lexer_T* lexer = lexer_init(source);
-  parser_T* parser = herb_parser_init(lexer, options);
-
-  AST_DOCUMENT_NODE_T* document = herb_parser_parse(parser);
->>>>>>> 230dcf43
 
   AST_DOCUMENT_NODE_T* document = herb_parser_parse(&parser);
 
