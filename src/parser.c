#include "include/parser.h"
#include "include/array.h"
#include "include/ast_node.h"
#include "include/ast_nodes.h"
#include "include/buffer.h"
#include "include/errors.h"
#include "include/html_util.h"
#include "include/lexer.h"
#include "include/lexer_peek_helpers.h"
#include "include/parser_helpers.h"
#include "include/token.h"
#include "include/token_matchers.h"
#include "include/util.h"

#include <stdio.h>
#include <stdlib.h>
#include <string.h>
#include <strings.h>

static void parser_parse_in_data_state(parser_T* parser, array_T* children, array_T* errors);
static void parser_parse_foreign_content(parser_T* parser, array_T* children, array_T* errors);
static AST_ERB_CONTENT_NODE_T* parser_parse_erb_tag(parser_T* parser);
static void parser_handle_whitespace(parser_T* parser, token_T* whitespace_token, array_T* children);
static void parser_consume_whitespace(parser_T* parser, array_T* children);

size_t parser_sizeof(void) {
  return sizeof(struct PARSER_STRUCT);
}

parser_T* parser_init(lexer_T* lexer, parser_options_T* options) {
  parser_T* parser = calloc(1, parser_sizeof());

  parser->lexer = lexer;
  parser->current_token = lexer_next_token(lexer);
  parser->open_tags_stack = array_init(16);
  parser->state = PARSER_STATE_DATA;
  parser->foreign_content_type = FOREIGN_CONTENT_UNKNOWN;

  if (options) {
    parser->options = calloc(1, sizeof(parser_options_T));
    parser->options->track_whitespace = options->track_whitespace;
  } else {
    parser->options = NULL;
  }

  return parser;
}

static AST_HTML_COMMENT_NODE_T* parser_parse_html_comment(parser_T* parser) {
  array_T* errors = array_init(8);
  array_T* children = array_init(8);
  token_T* comment_start = parser_consume_expected(parser, TOKEN_HTML_COMMENT_START, errors);
  position_T* start = position_copy(parser->current_token->location->start);

  buffer_T comment = buffer_new();

  while (token_is_none_of(parser, TOKEN_HTML_COMMENT_END, TOKEN_EOF)) {
    if (token_is(parser, TOKEN_ERB_START)) {
      parser_append_literal_node_from_buffer(parser, &comment, children, start);

      AST_ERB_CONTENT_NODE_T* erb_node = parser_parse_erb_tag(parser);
      array_append(children, erb_node);

      position_free(start);
      start = position_copy(parser->current_token->location->start);

      continue;
    }

    token_T* token = parser_advance(parser);
    buffer_append(&comment, token->value);
    token_free(token);
  }

  parser_append_literal_node_from_buffer(parser, &comment, children, start);

  token_T* comment_end = parser_consume_expected(parser, TOKEN_HTML_COMMENT_END, errors);

  AST_HTML_COMMENT_NODE_T* comment_node = ast_html_comment_node_init(
    comment_start,
    children,
    comment_end,
    comment_start->location->start,
    comment_end->location->end,
    errors
  );

  buffer_free(&comment);
  position_free(start);
  token_free(comment_start);
  token_free(comment_end);

  return comment_node;
}

static AST_HTML_DOCTYPE_NODE_T* parser_parse_html_doctype(parser_T* parser) {
  array_T* errors = array_init(8);
  array_T* children = array_init(8);
  buffer_T content = buffer_new();

  token_T* tag_opening = parser_consume_expected(parser, TOKEN_HTML_DOCTYPE, errors);

  position_T* start = position_copy(parser->current_token->location->start);

  while (token_is_none_of(parser, TOKEN_HTML_TAG_END, TOKEN_EOF)) {
    if (token_is(parser, TOKEN_ERB_START)) {
      parser_append_literal_node_from_buffer(parser, &content, children, start);

      AST_ERB_CONTENT_NODE_T* erb_node = parser_parse_erb_tag(parser);
      array_append(children, erb_node);

      continue;
    }

    token_T* token = parser_consume_expected(parser, parser->current_token->type, errors);
    buffer_append(&content, token->value);
    token_free(token);
  }

  parser_append_literal_node_from_buffer(parser, &content, children, start);

  token_T* tag_closing = parser_consume_expected(parser, TOKEN_HTML_TAG_END, errors);

  AST_HTML_DOCTYPE_NODE_T* doctype = ast_html_doctype_node_init(
    tag_opening,
    children,
    tag_closing,
    tag_opening->location->start,
    tag_closing->location->end,
    errors
  );

  position_free(start);
  token_free(tag_opening);
  token_free(tag_closing);
  buffer_free(&content);

  return doctype;
}

static AST_HTML_TEXT_NODE_T* parser_parse_text_content(parser_T* parser, array_T* document_errors) {
  position_T* start = position_copy(parser->current_token->location->start);

  buffer_T content = buffer_new();

  while (token_is_none_of(
    parser,
    TOKEN_HTML_TAG_START,
    TOKEN_HTML_TAG_START_CLOSE,
    TOKEN_HTML_DOCTYPE,
    TOKEN_HTML_COMMENT_START,
    TOKEN_ERB_START,
    TOKEN_EOF
  )) {
    if (token_is(parser, TOKEN_ERROR)) {
      buffer_free(&content);

      token_T* token = parser_consume_expected(parser, TOKEN_ERROR, document_errors);
      append_unexpected_error(
        "Token Error",
        "not TOKEN_ERROR",
        token->value,
        token->location->start,
        token->location->end,
        document_errors
      );

      token_free(token);
      position_free(start);

      return NULL;
    }

    token_T* token = parser_advance(parser);
    buffer_append(&content, token->value);
    token_free(token);
  }

  array_T* errors = array_init(8);

  if (buffer_length(&content) > 0) {
    AST_HTML_TEXT_NODE_T* text_node =
      ast_html_text_node_init(buffer_value(&content), start, parser->current_token->location->start, errors);

    position_free(start);
    buffer_free(&content);

    return text_node;
  }

  AST_HTML_TEXT_NODE_T* text_node = ast_html_text_node_init("", start, parser->current_token->location->start, errors);

  position_free(start);
  buffer_free(&content);

  return text_node;
}

static AST_HTML_ATTRIBUTE_NAME_NODE_T* parser_parse_html_attribute_name(parser_T* parser) {
  array_T* errors = array_init(8);
<<<<<<< HEAD
  array_T* children = array_init(8);
  buffer_T buffer = buffer_new();
  position_T* start = position_copy(parser->current_token->location->start);

  while (token_is_none_of(
    parser,
    TOKEN_EQUALS,
    TOKEN_WHITESPACE,
    TOKEN_NEWLINE,
    TOKEN_HTML_TAG_END,
    TOKEN_HTML_TAG_SELF_CLOSE,
    TOKEN_EOF
  )) {
    if (token_is(parser, TOKEN_ERB_START)) {
      parser_append_literal_node_from_buffer(parser, &buffer, children, start);

      AST_ERB_CONTENT_NODE_T* erb_node = parser_parse_erb_tag(parser);
      array_append(children, erb_node);

      position_free(start);
      start = position_copy(parser->current_token->location->start);

      continue;
    }

    token_T* token = parser_advance(parser);
    buffer_append(&buffer, token->value);
    token_free(token);
  }

  parser_append_literal_node_from_buffer(parser, &buffer, children, start);
  position_free(start);
  buffer_free(&buffer);

  position_T* node_start;
  position_T* node_end;

  if (children->size > 0) {
    AST_NODE_T* first_child = array_get(children, 0);
    AST_NODE_T* last_child = array_get(children, children->size - 1);

    node_start = position_copy(first_child->location->start);
    node_end = position_copy(last_child->location->end);
  } else {
    node_start = position_copy(parser->current_token->location->start);
    node_end = position_copy(parser->current_token->location->start);
  }

  AST_HTML_ATTRIBUTE_NAME_NODE_T* attribute_name =
    ast_html_attribute_name_node_init(children, node_start, node_end, errors);
=======

  token_T* at_token = parser_consume_if_present(parser, TOKEN_AT);
  token_T* first_token = NULL;

  if (at_token != NULL) {
    first_token = parser_consume_if_present(parser, TOKEN_IDENTIFIER);

    if (first_token == NULL) {
      parser_append_unexpected_token_error(parser, TOKEN_IDENTIFIER, errors);

      AST_HTML_ATTRIBUTE_NAME_NODE_T* attribute_name =
        ast_html_attribute_name_node_init(at_token, at_token->location->start, at_token->location->end, errors);

      token_free(at_token);

      return attribute_name;
    }
  } else {
    first_token = parser_consume_if_present(parser, TOKEN_IDENTIFIER);

    if (first_token == NULL) {
      parser_append_unexpected_token_error(parser, TOKEN_IDENTIFIER, errors);
      AST_HTML_ATTRIBUTE_NAME_NODE_T* attribute_name = ast_html_attribute_name_node_init(NULL, NULL, NULL, errors);
      return attribute_name;
    }
  }

  buffer_T name_buffer = buffer_new();

  position_T* start_position;

  if (at_token != NULL) {
    buffer_append(&name_buffer, at_token->value);
    start_position = position_copy(at_token->location->start);
  } else {
    start_position = position_copy(first_token->location->start);
  }

  buffer_append(&name_buffer, first_token->value);

  position_T* end_position = position_copy(first_token->location->end);
  size_t range_end = first_token->range->to;

  while (parser->current_token->type == TOKEN_CHARACTER && parser->current_token->value
         && strcmp(parser->current_token->value, ".") == 0) {

    token_T* dot_token = parser_advance(parser);

    buffer_append(&name_buffer, dot_token->value);
    position_free(end_position);

    end_position = position_copy(dot_token->location->end);
    range_end = dot_token->range->to;

    token_free(dot_token);

    if (parser->current_token->type == TOKEN_IDENTIFIER) {
      token_T* next_identifier = parser_advance(parser);

      buffer_append(&name_buffer, next_identifier->value);
      position_free(end_position);

      end_position = position_copy(next_identifier->location->end);
      range_end = next_identifier->range->to;
      token_free(next_identifier);
    } else {
      break;
    }
  }

  token_T* combined_token = calloc(1, sizeof(token_T));
  combined_token->value = herb_strdup(name_buffer.value);
  combined_token->type = TOKEN_IDENTIFIER;
  combined_token->location =
    location_from(start_position->line, start_position->column, end_position->line, end_position->column);

  size_t range_start = at_token != NULL ? at_token->range->from : first_token->range->from;
  combined_token->range = range_init(range_start, range_end);

  AST_HTML_ATTRIBUTE_NAME_NODE_T* attribute_name =
    ast_html_attribute_name_node_init(combined_token, start_position, end_position, errors);

  buffer_free(&name_buffer);
  position_free(start_position);
  position_free(end_position);
  token_free(first_token);

  if (at_token != NULL) { token_free(at_token); }

  token_free(combined_token);
>>>>>>> 444a2da4

  return attribute_name;
}

static AST_HTML_ATTRIBUTE_VALUE_NODE_T* parser_parse_quoted_html_attribute_value(
  parser_T* parser,
  array_T* children,
  array_T* errors
) {
  buffer_T buffer = buffer_new();
  token_T* opening_quote = parser_consume_expected(parser, TOKEN_QUOTE, errors);
  position_T* start = position_copy(parser->current_token->location->start);

  while (!token_is(parser, TOKEN_EOF)
         && !(
           token_is(parser, TOKEN_QUOTE) && opening_quote != NULL
           && strcmp(parser->current_token->value, opening_quote->value) == 0
         )) {
    if (token_is(parser, TOKEN_ERB_START)) {
      parser_append_literal_node_from_buffer(parser, &buffer, children, start);

      array_append(children, parser_parse_erb_tag(parser));

      position_free(start);
      start = position_copy(parser->current_token->location->start);

      continue;
    }

    buffer_append(&buffer, parser->current_token->value);
    token_free(parser->current_token);

    parser->current_token = lexer_next_token(parser->lexer);
  }

  parser_append_literal_node_from_buffer(parser, &buffer, children, start);
  position_free(start);
  buffer_free(&buffer);

  token_T* closing_quote = parser_consume_expected(parser, TOKEN_QUOTE, errors);

  if (opening_quote != NULL && closing_quote != NULL && strcmp(opening_quote->value, closing_quote->value) != 0) {
    append_quotes_mismatch_error(
      opening_quote,
      closing_quote,
      closing_quote->location->start,
      closing_quote->location->end,
      errors
    );
  }

  AST_HTML_ATTRIBUTE_VALUE_NODE_T* attribute_value = ast_html_attribute_value_node_init(
    opening_quote,
    children,
    closing_quote,
    true,
    opening_quote->location->start,
    closing_quote->location->end,
    errors
  );

  token_free(opening_quote);
  token_free(closing_quote);

  return attribute_value;
}

static AST_HTML_ATTRIBUTE_VALUE_NODE_T* parser_parse_html_attribute_value(parser_T* parser) {
  array_T* children = array_init(8);
  array_T* errors = array_init(8);

  // <div id=<%= "home" %>>
  if (token_is(parser, TOKEN_ERB_START)) {
    AST_ERB_CONTENT_NODE_T* erb_node = parser_parse_erb_tag(parser);
    array_append(children, erb_node);

    return ast_html_attribute_value_node_init(
      NULL,
      children,
      NULL,
      false,
      erb_node->base.location->start,
      erb_node->base.location->end,
      errors
    );
  }

  // <div id=home>
  if (token_is(parser, TOKEN_IDENTIFIER)) {
    token_T* identifier = parser_consume_expected(parser, TOKEN_IDENTIFIER, errors);
    AST_LITERAL_NODE_T* literal = ast_literal_node_init_from_token(identifier);
    token_free(identifier);

    array_append(children, literal);

    return ast_html_attribute_value_node_init(
      NULL,
      children,
      NULL,
      false,
      literal->base.location->start,
      literal->base.location->end,
      errors
    );
  }

  // <div id="home">
  if (token_is(parser, TOKEN_QUOTE)) { return parser_parse_quoted_html_attribute_value(parser, children, errors); }

  if (token_is(parser, TOKEN_BACKTICK)) {
    token_T* token = parser_advance(parser);
    position_T* start = position_copy(token->location->start);
    position_T* end = position_copy(token->location->end);

    append_unexpected_error(
      "Invalid quote character for HTML attribute",
      "single quote (') or double quote (\")",
      "backtick (`)",
      start,
      end,
      errors
    );

    AST_HTML_ATTRIBUTE_VALUE_NODE_T* value =
      ast_html_attribute_value_node_init(NULL, children, NULL, false, start, end, errors);

    position_free(start);
    position_free(end);
    token_free(token);

    return value;
  }

  token_T* token = parser_advance(parser);

  append_unexpected_error(
    "Unexpected Token",
    "TOKEN_IDENTIFIER, TOKEN_QUOTE, TOKEN_ERB_START",
    token_type_to_string(token->type),
    token->location->start,
    token->location->end,
    errors
  );

  AST_HTML_ATTRIBUTE_VALUE_NODE_T* value = ast_html_attribute_value_node_init(
    NULL,
    children,
    NULL,
    false,
    token->location->start,
    token->location->end,
    errors
  );

  token_free(token);

  return value;
}

static AST_HTML_ATTRIBUTE_NODE_T* parser_parse_html_attribute(parser_T* parser) {
  AST_HTML_ATTRIBUTE_NAME_NODE_T* attribute_name = parser_parse_html_attribute_name(parser);

  if (parser->options && parser->options->track_whitespace) {
    bool has_equals = (parser->current_token->type == TOKEN_EQUALS)
                   || lexer_peek_for_token_type_after_whitespace(parser->lexer, TOKEN_EQUALS);

    if (has_equals) {
      buffer_T equals_buffer = buffer_new();
      position_T* equals_start = NULL;
      position_T* equals_end = NULL;
      size_t range_start = 0;
      size_t range_end = 0;

      while (token_is_any_of(parser, TOKEN_WHITESPACE, TOKEN_NEWLINE)) {
        token_T* whitespace = parser_advance(parser);

        if (equals_start == NULL) {
          equals_start = position_copy(whitespace->location->start);
          range_start = whitespace->range->from;
        }

        buffer_append(&equals_buffer, whitespace->value);
        token_free(whitespace);
      }

      token_T* equals = parser_advance(parser);

      if (equals_start == NULL) {
        equals_start = position_copy(equals->location->start);
        range_start = equals->range->from;
      }

      buffer_append(&equals_buffer, equals->value);
      equals_end = position_copy(equals->location->end);
      range_end = equals->range->to;
      token_free(equals);

      while (token_is_any_of(parser, TOKEN_WHITESPACE, TOKEN_NEWLINE)) {
        token_T* whitespace = parser_advance(parser);
        buffer_append(&equals_buffer, whitespace->value);
        equals_end = position_copy(whitespace->location->end);
        range_end = whitespace->range->to;
        token_free(whitespace);
      }

      token_T* equals_with_whitespace = calloc(1, sizeof(token_T));
      equals_with_whitespace->type = TOKEN_EQUALS;
      equals_with_whitespace->value = herb_strdup(equals_buffer.value);
      equals_with_whitespace->location = location_init(equals_start, equals_end);
      equals_with_whitespace->range = range_init(range_start, range_end);

      buffer_free(&equals_buffer);

      AST_HTML_ATTRIBUTE_VALUE_NODE_T* attribute_value = parser_parse_html_attribute_value(parser);

      return ast_html_attribute_node_init(
        attribute_name,
        equals_with_whitespace,
        attribute_value,
        attribute_name->base.location->start,
        attribute_value->base.location->end,
        NULL
      );
    } else {
      return ast_html_attribute_node_init(
        attribute_name,
        NULL,
        NULL,
        attribute_name->base.location->start,
        attribute_name->base.location->end,
        NULL
      );
    }
  } else {
    parser_consume_whitespace(parser, NULL);
  }

  token_T* equals = parser_consume_if_present(parser, TOKEN_EQUALS);

  if (equals != NULL) {
    parser_consume_whitespace(parser, NULL);

    AST_HTML_ATTRIBUTE_VALUE_NODE_T* attribute_value = parser_parse_html_attribute_value(parser);

    AST_HTML_ATTRIBUTE_NODE_T* attribute_node = ast_html_attribute_node_init(
      attribute_name,
      equals,
      attribute_value,
      attribute_name->base.location->start,
      attribute_value->base.location->end,
      NULL
    );

    token_free(equals);

    return attribute_node;
  }

  return ast_html_attribute_node_init(
    attribute_name,
    NULL,
    NULL,
    attribute_name->base.location->start,
    attribute_name->base.location->end,
    NULL
  );
}

static AST_HTML_OPEN_TAG_NODE_T* parser_parse_html_open_tag(parser_T* parser) {
  array_T* errors = array_init(8);
  array_T* children = array_init(8);

  token_T* tag_start = parser_consume_expected(parser, TOKEN_HTML_TAG_START, errors);
  token_T* tag_name = parser_consume_expected(parser, TOKEN_IDENTIFIER, errors);

  while (token_is_none_of(parser, TOKEN_HTML_TAG_END, TOKEN_HTML_TAG_SELF_CLOSE, TOKEN_EOF)) {
    token_T* whitespace = parser_consume_if_present(parser, TOKEN_WHITESPACE);

    if (whitespace != NULL) {
      parser_handle_whitespace(parser, whitespace, children);
      continue;
    }

    token_T* newline = parser_consume_if_present(parser, TOKEN_NEWLINE);

    if (newline != NULL) {
      parser_handle_whitespace(parser, newline, children);
      continue;
    }

    if (parser->current_token->type == TOKEN_IDENTIFIER) {
      array_append(children, parser_parse_html_attribute(parser));
      continue;
    }

    if (parser->current_token->type == TOKEN_ERB_START) {
      lexer_T lexer_copy = *parser->lexer;
      token_T* start_token = lexer_next_token(&lexer_copy); // consume ERB_START

      token_free(start_token);

      token_T* token = NULL;

      do {
        token = lexer_next_token(&lexer_copy);

        if (token->type == TOKEN_ERB_END) {
          token_free(token);
          break;
        }

        token_free(token);
      } while (true);

      token_T* after = lexer_next_token(&lexer_copy);

      while (after->type == TOKEN_WHITESPACE || after->type == TOKEN_NEWLINE) {
        token_free(after);
        after = lexer_next_token(&lexer_copy);
      }

      bool looks_like_attribute = after->type == TOKEN_EQUALS;

      token_free(after);

      if (looks_like_attribute) {
        array_append(children, parser_parse_html_attribute(parser));
      } else {
        array_append(children, parser_parse_erb_tag(parser));
      }

      continue;
    }

    if (parser->current_token->type == TOKEN_AT) {
      array_append(children, parser_parse_html_attribute(parser));
      continue;
    }

    parser_append_unexpected_error(
      parser,
      "Unexpected Token",
      "TOKEN_IDENTIFIER, TOKEN_AT, TOKEN_ERB_START,TOKEN_WHITESPACE, or TOKEN_NEWLINE",
      errors
    );
  }

  bool is_self_closing = false;

  token_T* tag_end = parser_consume_if_present(parser, TOKEN_HTML_TAG_END);

  if (tag_end == NULL) {
    tag_end = parser_consume_expected(parser, TOKEN_HTML_TAG_SELF_CLOSE, errors);

    if (tag_end == NULL) {
      token_free(tag_start);
      token_free(tag_name);

      array_free(&children);
      array_free(&errors);

      return NULL;
    }

    is_self_closing = true;
  }

  AST_HTML_OPEN_TAG_NODE_T* open_tag_node = ast_html_open_tag_node_init(
    tag_start,
    tag_name,
    tag_end,
    children,
    is_self_closing,
    tag_start->location->start,
    tag_end->location->end,
    errors
  );

  token_free(tag_start);
  token_free(tag_name);
  token_free(tag_end);

  return open_tag_node;
}

static AST_HTML_CLOSE_TAG_NODE_T* parser_parse_html_close_tag(parser_T* parser) {
  array_T* errors = array_init(8);
  array_T* children = array_init(8);

  token_T* tag_opening = parser_consume_expected(parser, TOKEN_HTML_TAG_START_CLOSE, errors);

  parser_consume_whitespace(parser, children);

  token_T* tag_name = parser_consume_expected(parser, TOKEN_IDENTIFIER, errors);

  parser_consume_whitespace(parser, children);

  token_T* tag_closing = parser_consume_expected(parser, TOKEN_HTML_TAG_END, errors);

  if (tag_name != NULL && is_void_element(tag_name->value) && parser_in_svg_context(parser) == false) {
    char* expected = html_self_closing_tag_string(tag_name->value);
    char* got = html_closing_tag_string(tag_name->value);

    append_void_element_closing_tag_error(
      tag_name,
      expected,
      got,
      tag_opening->location->start,
      tag_closing->location->end,
      errors
    );

    free(expected);
    free(got);
  }

  AST_HTML_CLOSE_TAG_NODE_T* close_tag = ast_html_close_tag_node_init(
    tag_opening,
    tag_name,
    children,
    tag_closing,
    tag_opening->location->start,
    tag_closing->location->end,
    errors
  );

  token_free(tag_opening);
  token_free(tag_name);
  token_free(tag_closing);

  return close_tag;
}

// TODO: this should probably be AST_HTML_ELEMENT_NODE_T with a AST_HTML_SELF_CLOSING_TAG_NODE_T
static AST_HTML_ELEMENT_NODE_T* parser_parse_html_self_closing_element(
  const parser_T* parser,
  AST_HTML_OPEN_TAG_NODE_T* open_tag
) {
  return ast_html_element_node_init(
    open_tag,
    open_tag->tag_name,
    NULL,
    NULL,
    true,
    open_tag->base.location->start,
    open_tag->base.location->end,
    NULL
  );
}

static AST_HTML_ELEMENT_NODE_T* parser_parse_html_regular_element(
  parser_T* parser,
  AST_HTML_OPEN_TAG_NODE_T* open_tag
) {
  array_T* errors = array_init(8);
  array_T* body = array_init(8);

  parser_push_open_tag(parser, open_tag->tag_name);

  if (open_tag->tag_name->value && parser_is_foreign_content_tag(open_tag->tag_name->value)) {
    foreign_content_type_T content_type = parser_get_foreign_content_type(open_tag->tag_name->value);
    parser_enter_foreign_content(parser, content_type);
    parser_parse_foreign_content(parser, body, errors);
  } else {
    parser_parse_in_data_state(parser, body, errors);
  }

  if (!token_is(parser, TOKEN_HTML_TAG_START_CLOSE)) { return parser_handle_missing_close_tag(open_tag, body, errors); }

  AST_HTML_CLOSE_TAG_NODE_T* close_tag = parser_parse_html_close_tag(parser);

  if (parser_in_svg_context(parser) == false && is_void_element(close_tag->tag_name->value)) {
    array_push(body, close_tag);
    parser_parse_in_data_state(parser, body, errors);
    close_tag = parser_parse_html_close_tag(parser);
  }

  bool matches_stack = parser_check_matching_tag(parser, close_tag->tag_name->value);

  if (matches_stack) {
    token_T* popped_token = parser_pop_open_tag(parser);
    token_free(popped_token);
  } else {
    parser_handle_mismatched_tags(parser, close_tag, errors);
  }

  return ast_html_element_node_init(
    open_tag,
    open_tag->tag_name,
    body,
    close_tag,
    false,
    open_tag->base.location->start,
    close_tag->base.location->end,
    errors
  );
}

static AST_HTML_ELEMENT_NODE_T* parser_parse_html_element(parser_T* parser) {
  AST_HTML_OPEN_TAG_NODE_T* open_tag = parser_parse_html_open_tag(parser);

  // <tag />
  if (open_tag->is_void || ast_node_is((AST_NODE_T*) open_tag, AST_HTML_SELF_CLOSE_TAG_NODE)) {
    return parser_parse_html_self_closing_element(parser, open_tag);
  }

  // <tag>, in void element list, and not in inside an <svg> element
  if (!open_tag->is_void && is_void_element(open_tag->tag_name->value) && !parser_in_svg_context(parser)) {
    return parser_parse_html_self_closing_element(parser, open_tag);
  }

  AST_HTML_ELEMENT_NODE_T* regular_element = parser_parse_html_regular_element(parser, open_tag);
  if (regular_element != NULL) { return regular_element; }

  array_T* errors = array_init(8);

  parser_append_unexpected_error(parser, "Unknown HTML open tag type", "HTMLOpenTag or HTMLSelfCloseTag", errors);

  return ast_html_element_node_init(
    open_tag,
    open_tag->tag_name,
    NULL,
    NULL,
    false,
    open_tag->base.location->start,
    open_tag->base.location->end,
    errors
  );
}

static AST_ERB_CONTENT_NODE_T* parser_parse_erb_tag(parser_T* parser) {
  array_T* errors = array_init(8);

  token_T* opening_tag = parser_consume_expected(parser, TOKEN_ERB_START, errors);
  token_T* content = parser_consume_expected(parser, TOKEN_ERB_CONTENT, errors);
  token_T* closing_tag = parser_consume_expected(parser, TOKEN_ERB_END, errors);

  AST_ERB_CONTENT_NODE_T* erb_node = ast_erb_content_node_init(
    opening_tag,
    content,
    closing_tag,
    NULL,
    false,
    false,
    opening_tag->location->start,
    closing_tag->location->end,
    errors
  );

  token_free(opening_tag);
  token_free(content);
  token_free(closing_tag);

  return erb_node;
}

static void parser_parse_foreign_content(parser_T* parser, array_T* children, array_T* errors) {
  buffer_T content = buffer_new();
  position_T* start = position_copy(parser->current_token->location->start);
  const char* expected_closing_tag = parser_get_foreign_content_closing_tag(parser->foreign_content_type);

  if (expected_closing_tag == NULL) {
    parser_exit_foreign_content(parser);
    position_free(start);
    buffer_free(&content);

    return;
  }

  while (!token_is(parser, TOKEN_EOF)) {
    if (token_is(parser, TOKEN_ERB_START)) {
      parser_append_literal_node_from_buffer(parser, &content, children, start);

      AST_ERB_CONTENT_NODE_T* erb_node = parser_parse_erb_tag(parser);
      array_append(children, erb_node);

      position_free(start);
      start = position_copy(parser->current_token->location->start);

      continue;
    }

    if (token_is(parser, TOKEN_HTML_TAG_START_CLOSE)) {
      size_t saved_position = parser->lexer->current_position;
      size_t saved_line = parser->lexer->current_line;
      size_t saved_column = parser->lexer->current_column;
      size_t saved_previous_position = parser->lexer->previous_position;
      size_t saved_previous_line = parser->lexer->previous_line;
      size_t saved_previous_column = parser->lexer->previous_column;

      char saved_char = parser->lexer->current_character;
      lexer_state_T saved_state = parser->lexer->state;

      token_T* next_token = lexer_next_token(parser->lexer);
      bool is_potential_match = false;

      if (next_token && next_token->type == TOKEN_IDENTIFIER && next_token->value) {
        is_potential_match = parser_is_expected_closing_tag_name(next_token->value, parser->foreign_content_type);
      }

      parser->lexer->current_position = saved_position;
      parser->lexer->current_line = saved_line;
      parser->lexer->current_column = saved_column;
      parser->lexer->previous_position = saved_previous_position;
      parser->lexer->previous_line = saved_previous_line;
      parser->lexer->previous_column = saved_previous_column;
      parser->lexer->current_character = saved_char;
      parser->lexer->state = saved_state;

      if (next_token) { token_free(next_token); }

      if (is_potential_match) {
        parser_append_literal_node_from_buffer(parser, &content, children, start);
        parser_exit_foreign_content(parser);

        position_free(start);
        buffer_free(&content);

        return;
      }
    }

    token_T* token = parser_advance(parser);
    buffer_append(&content, token->value);
    token_free(token);
  }

  parser_append_literal_node_from_buffer(parser, &content, children, start);
  parser_exit_foreign_content(parser);
  position_free(start);
  buffer_free(&content);
}

static void parser_parse_in_data_state(parser_T* parser, array_T* children, array_T* errors) {
  while (token_is_none_of(parser, TOKEN_HTML_TAG_START_CLOSE, TOKEN_EOF)) {
    if (token_is(parser, TOKEN_ERB_START)) {
      array_append(children, parser_parse_erb_tag(parser));
      continue;
    }

    if (token_is(parser, TOKEN_HTML_DOCTYPE)) {
      array_append(children, parser_parse_html_doctype(parser));
      continue;
    }

    if (token_is(parser, TOKEN_HTML_COMMENT_START)) {
      array_append(children, parser_parse_html_comment(parser));
      continue;
    }

    if (token_is(parser, TOKEN_HTML_TAG_START)) {
      array_append(children, parser_parse_html_element(parser));
      continue;
    }

    if (token_is_any_of(
          parser,
          TOKEN_AMPERSAND,
          TOKEN_AT,
          TOKEN_CHARACTER,
          TOKEN_COLON,
          TOKEN_DASH,
          TOKEN_EQUALS,
          TOKEN_EXCLAMATION,
          TOKEN_IDENTIFIER,
          TOKEN_NBSP,
          TOKEN_NEWLINE,
          TOKEN_PERCENT,
          TOKEN_QUOTE,
          TOKEN_SEMICOLON,
          TOKEN_SLASH,
          TOKEN_UNDERSCORE,
          TOKEN_WHITESPACE
        )) {
      array_append(children, parser_parse_text_content(parser, errors));
      continue;
    }

    parser_append_unexpected_error(
      parser,
      "Unexpected token",
      "TOKEN_ERB_START, TOKEN_HTML_DOCTYPE, TOKEN_HTML_COMMENT_START, TOKEN_IDENTIFIER, TOKEN_WHITESPACE, "
      "TOKEN_NBSP, TOKEN_AT, or TOKEN_NEWLINE",
      errors
    );
  }
}

static void parser_parse_unclosed_html_tags(const parser_T* parser, array_T* errors) {
  while (array_size(parser->open_tags_stack) > 0) {
    token_T* unclosed_tag = parser_pop_open_tag(parser);

    append_unclosed_element_error(
      unclosed_tag,
      parser->current_token->location->start,
      parser->current_token->location->end,
      errors
    );

    token_free(unclosed_tag);
  }
}

static void parser_parse_stray_closing_tags(parser_T* parser, array_T* children, array_T* errors) {
  while (token_is_not(parser, TOKEN_EOF)) {
    if (token_is_not(parser, TOKEN_HTML_TAG_START_CLOSE)) {
      parser_append_unexpected_token_error(parser, TOKEN_HTML_TAG_START_CLOSE, errors);

      token_T* unexpected = parser_advance(parser);
      token_free(unexpected);

      continue;
    }

    AST_HTML_CLOSE_TAG_NODE_T* close_tag = parser_parse_html_close_tag(parser);

    if (!is_void_element(close_tag->tag_name->value)) {
      append_missing_opening_tag_error(
        close_tag->tag_name,
        close_tag->base.location->start,
        close_tag->base.location->end,
        close_tag->base.errors
      );
    }

    array_append(children, close_tag);

    parser_parse_in_data_state(parser, children, errors);
  }
}

static AST_DOCUMENT_NODE_T* parser_parse_document(parser_T* parser) {
  array_T* children = array_init(8);
  array_T* errors = array_init(8);
  position_T* start = position_copy(parser->current_token->location->start);

  parser_parse_in_data_state(parser, children, errors);
  parser_parse_unclosed_html_tags(parser, errors);
  parser_parse_stray_closing_tags(parser, children, errors);

  token_T* eof = parser_consume_expected(parser, TOKEN_EOF, errors);

  AST_DOCUMENT_NODE_T* document_node = ast_document_node_init(children, start, eof->location->end, errors);

  position_free(start);
  token_free(eof);

  return document_node;
}

AST_DOCUMENT_NODE_T* parser_parse(parser_T* parser) {
  return parser_parse_document(parser);
}

static void parser_handle_whitespace(parser_T* parser, token_T* whitespace_token, array_T* children) {
  if (parser->options && parser->options->track_whitespace) {
    array_T* errors = array_init(8);
    AST_WHITESPACE_NODE_T* whitespace_node = ast_whitespace_node_init(
      whitespace_token,
      whitespace_token->location->start,
      whitespace_token->location->end,
      errors
    );
    array_append(children, whitespace_node);
  }

  token_free(whitespace_token);
}

static void parser_consume_whitespace(parser_T* parser, array_T* children) {
  while (token_is_any_of(parser, TOKEN_WHITESPACE, TOKEN_NEWLINE)) {
    token_T* whitespace = parser_advance(parser);

    if (parser->options && parser->options->track_whitespace && children != NULL) {
      parser_handle_whitespace(parser, whitespace, children);
    } else {
      token_free(whitespace);
    }
  }
}

void parser_free(parser_T* parser) {
  if (parser == NULL) { return; }

  if (parser->lexer != NULL) { lexer_free(parser->lexer); }
  if (parser->current_token != NULL) { token_free(parser->current_token); }
  if (parser->open_tags_stack != NULL) { array_free(&parser->open_tags_stack); }
  if (parser->options != NULL) { free(parser->options); }

  free(parser);
}<|MERGE_RESOLUTION|>--- conflicted
+++ resolved
@@ -198,7 +198,6 @@
 
 static AST_HTML_ATTRIBUTE_NAME_NODE_T* parser_parse_html_attribute_name(parser_T* parser) {
   array_T* errors = array_init(8);
-<<<<<<< HEAD
   array_T* children = array_init(8);
   buffer_T buffer = buffer_new();
   position_T* start = position_copy(parser->current_token->location->start);
@@ -220,7 +219,6 @@
 
       position_free(start);
       start = position_copy(parser->current_token->location->start);
-
       continue;
     }
 
@@ -230,11 +228,9 @@
   }
 
   parser_append_literal_node_from_buffer(parser, &buffer, children, start);
-  position_free(start);
-  buffer_free(&buffer);
-
-  position_T* node_start;
-  position_T* node_end;
+
+  position_T* node_start = NULL;
+  position_T* node_end = NULL;
 
   if (children->size > 0) {
     AST_NODE_T* first_child = array_get(children, 0);
@@ -249,98 +245,11 @@
 
   AST_HTML_ATTRIBUTE_NAME_NODE_T* attribute_name =
     ast_html_attribute_name_node_init(children, node_start, node_end, errors);
-=======
-
-  token_T* at_token = parser_consume_if_present(parser, TOKEN_AT);
-  token_T* first_token = NULL;
-
-  if (at_token != NULL) {
-    first_token = parser_consume_if_present(parser, TOKEN_IDENTIFIER);
-
-    if (first_token == NULL) {
-      parser_append_unexpected_token_error(parser, TOKEN_IDENTIFIER, errors);
-
-      AST_HTML_ATTRIBUTE_NAME_NODE_T* attribute_name =
-        ast_html_attribute_name_node_init(at_token, at_token->location->start, at_token->location->end, errors);
-
-      token_free(at_token);
-
-      return attribute_name;
-    }
-  } else {
-    first_token = parser_consume_if_present(parser, TOKEN_IDENTIFIER);
-
-    if (first_token == NULL) {
-      parser_append_unexpected_token_error(parser, TOKEN_IDENTIFIER, errors);
-      AST_HTML_ATTRIBUTE_NAME_NODE_T* attribute_name = ast_html_attribute_name_node_init(NULL, NULL, NULL, errors);
-      return attribute_name;
-    }
-  }
-
-  buffer_T name_buffer = buffer_new();
-
-  position_T* start_position;
-
-  if (at_token != NULL) {
-    buffer_append(&name_buffer, at_token->value);
-    start_position = position_copy(at_token->location->start);
-  } else {
-    start_position = position_copy(first_token->location->start);
-  }
-
-  buffer_append(&name_buffer, first_token->value);
-
-  position_T* end_position = position_copy(first_token->location->end);
-  size_t range_end = first_token->range->to;
-
-  while (parser->current_token->type == TOKEN_CHARACTER && parser->current_token->value
-         && strcmp(parser->current_token->value, ".") == 0) {
-
-    token_T* dot_token = parser_advance(parser);
-
-    buffer_append(&name_buffer, dot_token->value);
-    position_free(end_position);
-
-    end_position = position_copy(dot_token->location->end);
-    range_end = dot_token->range->to;
-
-    token_free(dot_token);
-
-    if (parser->current_token->type == TOKEN_IDENTIFIER) {
-      token_T* next_identifier = parser_advance(parser);
-
-      buffer_append(&name_buffer, next_identifier->value);
-      position_free(end_position);
-
-      end_position = position_copy(next_identifier->location->end);
-      range_end = next_identifier->range->to;
-      token_free(next_identifier);
-    } else {
-      break;
-    }
-  }
-
-  token_T* combined_token = calloc(1, sizeof(token_T));
-  combined_token->value = herb_strdup(name_buffer.value);
-  combined_token->type = TOKEN_IDENTIFIER;
-  combined_token->location =
-    location_from(start_position->line, start_position->column, end_position->line, end_position->column);
-
-  size_t range_start = at_token != NULL ? at_token->range->from : first_token->range->from;
-  combined_token->range = range_init(range_start, range_end);
-
-  AST_HTML_ATTRIBUTE_NAME_NODE_T* attribute_name =
-    ast_html_attribute_name_node_init(combined_token, start_position, end_position, errors);
-
-  buffer_free(&name_buffer);
-  position_free(start_position);
-  position_free(end_position);
-  token_free(first_token);
-
-  if (at_token != NULL) { token_free(at_token); }
-
-  token_free(combined_token);
->>>>>>> 444a2da4
+
+  position_free(start);
+  position_free(node_start);
+  position_free(node_end);
+  buffer_free(&buffer);
 
   return attribute_name;
 }
@@ -638,7 +547,7 @@
 
     if (parser->current_token->type == TOKEN_ERB_START) {
       lexer_T lexer_copy = *parser->lexer;
-      token_T* start_token = lexer_next_token(&lexer_copy); // consume ERB_START
+      token_T* start_token = lexer_next_token(&lexer_copy);
 
       token_free(start_token);
 
@@ -655,16 +564,45 @@
         token_free(token);
       } while (true);
 
-      token_T* after = lexer_next_token(&lexer_copy);
-
-      while (after->type == TOKEN_WHITESPACE || after->type == TOKEN_NEWLINE) {
+      bool looks_like_attribute = false;
+      token_T* after = NULL;
+
+      do {
+        after = lexer_next_token(&lexer_copy);
+
+        if (after->type == TOKEN_EQUALS) {
+          looks_like_attribute = true;
+          token_free(after);
+          break;
+        }
+
+        if (after->type == TOKEN_WHITESPACE || after->type == TOKEN_NEWLINE) {
+          token_free(after);
+          continue;
+        }
+
+        if (after->type == TOKEN_IDENTIFIER || after->type == TOKEN_CHARACTER || after->type == TOKEN_DASH
+            || after->type == TOKEN_ERB_START) {
+          if (after->type == TOKEN_ERB_START) {
+            token_free(after);
+            do {
+              after = lexer_next_token(&lexer_copy);
+              if (after->type == TOKEN_ERB_END) {
+                token_free(after);
+                break;
+              }
+              token_free(after);
+            } while (true);
+          } else {
+            token_free(after);
+          }
+          continue;
+        }
+
         token_free(after);
-        after = lexer_next_token(&lexer_copy);
-      }
-
-      bool looks_like_attribute = after->type == TOKEN_EQUALS;
-
-      token_free(after);
+        break;
+
+      } while (true);
 
       if (looks_like_attribute) {
         array_append(children, parser_parse_html_attribute(parser));
