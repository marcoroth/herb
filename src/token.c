#include "include/token_struct.h"
#include "include/token.h"
#include "include/lexer.h"
#include "include/location.h"
#include "include/util.h"
#include "include/macros.h"

#include <stdlib.h>
#include <string.h>
#include <stdio.h>

size_t token_sizeof(void) {
  return sizeof(struct TOKEN_STRUCT);
}

token_T* token_init(char* value, int type, lexer_T* lexer) {
  token_T* token = calloc(1, token_sizeof());
  token->value = value;
  token->type = type;

  token->range = range_init(lexer->current_position - strlen(value), lexer->current_position);

  int start_line = lexer->current_line - count_newlines(value);
  int start_column = lexer->current_column - strlen(value); // TODO: fix start_column calculation if value contains newlines
  int end_line = lexer->current_line;
  int end_column = lexer->current_column;

  token->start = location_init(start_line, start_column);
  token->end = location_init(end_line, end_column);

  return token;
}

const char* token_type_string(int type) {
  switch(type) {
    case TOKEN_ATTRIBUTE_NAME: return "TOKEN_ATTRIBUTE_NAME";
    case TOKEN_ATTRIBUTE_VALUE: return "TOKEN_ATTRIBUTE_VALUE";
    case TOKEN_DOUBLE_QUOTE: return "TOKEN_DOUBLE_QUOTE";
    case TOKEN_END_TAG_END: return "TOKEN_END_TAG_END";
    case TOKEN_END_TAG_START: return "TOKEN_END_TAG_START";
    case TOKEN_EOF: return "TOKEN_EOF";
    case TOKEN_EQUALS: return "TOKEN_EQUALS";
    case TOKEN_ID: return "TOKEN_ID";
    case TOKEN_NEWLINE: return "TOKEN_NEWLINE";
    case TOKEN_SINGLE_QUOTE: return "TOKEN_SINGLE_QUOTE";
    case TOKEN_SPACE: return "TOKEN_SPACE";
    case TOKEN_START_TAG_END_VOID: return "TOKEN_START_TAG_END_VOID";
    case TOKEN_START_TAG_END: return "TOKEN_START_TAG_END";
    case TOKEN_START_TAG_START: return "TOKEN_START_TAG_START";
    case TOKEN_TAG_END: return "TOKEN_TAG_END";
    case TOKEN_TAG_NAME: return "TOKEN_TAG_NAME";
    case TOKEN_TEXT_CONTENT: return "TOKEN_TEXT_CONTENT";
    case TOKEN_WHITESPACE: return "TOKEN_WHITESPACE";

    default: {
      printf("Unknown token type: %d\n", type);
      exit(1);
    }
  }

  return "don't know token";
}

char* token_to_string(token_T* token) {
<<<<<<< HEAD
  const char* type_string = token_type_string(token->type);
  const char* template = "<type='%s', int_type='%d', value='%s'>";
=======
  const char* type_string = token_type_to_string(token->type);
  const char* template = "#<Token type=%s value='%s' range=[%d, %d] start=%d:%d end=%d:%d>";
>>>>>>> 2dd9ec9e

  char* string = calloc(strlen(type_string) + strlen(template) + 8, sizeof(char));

  char* escaped = escape_newlines(token->value);

  sprintf(string, template, type_string, escaped, token->range->start, token->range->end, token->start->line, token->start->column, token->end->line, token->end->column);

  free(escaped);

  return string;
}

char* token_value(token_T* token) {
  return token->value;
}

int token_type(token_T* token) {
  return token->type;
}<|MERGE_RESOLUTION|>--- conflicted
+++ resolved
@@ -62,13 +62,8 @@
 }
 
 char* token_to_string(token_T* token) {
-<<<<<<< HEAD
-  const char* type_string = token_type_string(token->type);
-  const char* template = "<type='%s', int_type='%d', value='%s'>";
-=======
   const char* type_string = token_type_to_string(token->type);
   const char* template = "#<Token type=%s value='%s' range=[%d, %d] start=%d:%d end=%d:%d>";
->>>>>>> 2dd9ec9e
 
   char* string = calloc(strlen(type_string) + strlen(template) + 8, sizeof(char));
 
